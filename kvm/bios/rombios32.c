/////////////////////////////////////////////////////////////////////////
// $Id: rombios32.c,v 1.11 2007/08/03 13:56:13 vruppert Exp $
/////////////////////////////////////////////////////////////////////////
//
//  32 bit Bochs BIOS init code
//  Copyright (C) 2006 Fabrice Bellard
//
//  This library is free software; you can redistribute it and/or
//  modify it under the terms of the GNU Lesser General Public
//  License as published by the Free Software Foundation; either
//  version 2 of the License, or (at your option) any later version.
//
//  This library is distributed in the hope that it will be useful,
//  but WITHOUT ANY WARRANTY; without even the implied warranty of
//  MERCHANTABILITY or FITNESS FOR A PARTICULAR PURPOSE.  See the GNU
//  Lesser General Public License for more details.
//
//  You should have received a copy of the GNU Lesser General Public
//  License along with this library; if not, write to the Free Software
//  Foundation, Inc., 51 Franklin Street, Fifth Floor, Boston, MA  02110-1301 USA
#include <stdarg.h>
#include <stddef.h>

#include "rombios.h"

typedef signed char  int8_t;
typedef short int16_t;
typedef int   int32_t;
typedef long long int64_t;
typedef unsigned char  uint8_t;
typedef unsigned short uint16_t;
typedef unsigned int   uint32_t;
typedef unsigned long long uint64_t;

/* if true, put the MP float table and ACPI RSDT in EBDA and the MP
   table in RAM. Unfortunately, Linux has bugs with that, so we prefer
   to modify the BIOS in shadow RAM */
//#define BX_USE_EBDA_TABLES

/* define it if the (emulated) hardware supports SMM mode */
//#define BX_USE_SMM

#define cpuid(index, eax, ebx, ecx, edx) \
  asm volatile ("cpuid" \
                : "=a" (eax), "=b" (ebx), "=c" (ecx), "=d" (edx) \
                : "0" (index))

#define wbinvd() asm volatile("wbinvd")

#define CPUID_MSR (1 << 5)
#define CPUID_APIC (1 << 9)
#define CPUID_MTRR (1 << 12)

#define APIC_BASE    ((uint8_t *)0xfee00000)
#define APIC_ICR_LOW 0x300
#define APIC_SVR     0x0F0
#define APIC_ID      0x020
#define APIC_LVT3    0x370

/* IRQs 5,9,10,11 */
#define PCI_ISA_IRQ_MASK    0x0e20U

#define APIC_ENABLED 0x0100

#define AP_BOOT_ADDR 0x9f000

#define MPTABLE_MAX_SIZE  0x00002000
#define SMI_CMD_IO_ADDR   0xb2

#define BIOS_TMP_STORAGE  0x00030000 /* 64 KB used to copy the BIOS to shadow RAM */

<<<<<<< HEAD
#define MSR_MTRRcap			0x000000fe
#define MSR_MTRRfix64K_00000		0x00000250
#define MSR_MTRRfix16K_80000		0x00000258
#define MSR_MTRRfix16K_A0000		0x00000259
#define MSR_MTRRfix4K_C0000		0x00000268
#define MSR_MTRRfix4K_C8000		0x00000269
#define MSR_MTRRfix4K_D0000		0x0000026a
#define MSR_MTRRfix4K_D8000		0x0000026b
#define MSR_MTRRfix4K_E0000		0x0000026c
#define MSR_MTRRfix4K_E8000		0x0000026d
#define MSR_MTRRfix4K_F0000		0x0000026e
#define MSR_MTRRfix4K_F8000		0x0000026f
#define MSR_MTRRdefType			0x000002ff
=======
#define MSR_MTRRcap                     0x000000fe
#define MSR_MTRRfix64K_00000            0x00000250
#define MSR_MTRRfix16K_80000            0x00000258
#define MSR_MTRRfix16K_A0000            0x00000259
#define MSR_MTRRfix4K_C0000             0x00000268
#define MSR_MTRRfix4K_C8000             0x00000269
#define MSR_MTRRfix4K_D0000             0x0000026a
#define MSR_MTRRfix4K_D8000             0x0000026b
#define MSR_MTRRfix4K_E0000             0x0000026c
#define MSR_MTRRfix4K_E8000             0x0000026d
#define MSR_MTRRfix4K_F0000             0x0000026e
#define MSR_MTRRfix4K_F8000             0x0000026f
#define MSR_MTRRdefType                 0x000002ff
>>>>>>> ac327007

#define MTRRphysBase_MSR(reg) (0x200 + 2 * (reg))
#define MTRRphysMask_MSR(reg) (0x200 + 2 * (reg) + 1)

static inline void outl(int addr, int val)
{
    asm volatile ("outl %1, %w0" : : "d" (addr), "a" (val));
}

static inline void outw(int addr, int val)
{
    asm volatile ("outw %w1, %w0" : : "d" (addr), "a" (val));
}

static inline void outb(int addr, int val)
{
    asm volatile ("outb %b1, %w0" : : "d" (addr), "a" (val));
}

static inline uint32_t inl(int addr)
{
    uint32_t val;
    asm volatile ("inl %w1, %0" : "=a" (val) : "d" (addr));
    return val;
}

static inline uint16_t inw(int addr)
{
    uint16_t val;
    asm volatile ("inw %w1, %w0" : "=a" (val) : "d" (addr));
    return val;
}

static inline uint8_t inb(int addr)
{
    uint8_t val;
    asm volatile ("inb %w1, %b0" : "=a" (val) : "d" (addr));
    return val;
}

static inline void writel(void *addr, uint32_t val)
{
    *(volatile uint32_t *)addr = val;
}

static inline void writew(void *addr, uint16_t val)
{
    *(volatile uint16_t *)addr = val;
}

static inline void writeb(void *addr, uint8_t val)
{
    *(volatile uint8_t *)addr = val;
}

static inline uint32_t readl(const void *addr)
{
    return *(volatile const uint32_t *)addr;
}

static inline uint16_t readw(const void *addr)
{
    return *(volatile const uint16_t *)addr;
}

static inline uint8_t readb(const void *addr)
{
    return *(volatile const uint8_t *)addr;
}

static inline void putc(int c)
{
    outb(INFO_PORT, c);
}

static uint64_t rdmsr(unsigned index)
{
    unsigned long long ret;

    asm ("rdmsr" : "=A"(ret) : "c"(index));
    return ret;
}

static void wrmsr(unsigned index, uint64_t val)
{
    asm volatile ("wrmsr" : : "c"(index), "A"(val));
}

static inline int isdigit(int c)
{
    return c >= '0' && c <= '9';
}

void *memset(void *d1, int val, size_t len)
{
    uint8_t *d = d1;

    while (len--) {
        *d++ = val;
    }
    return d1;
}

void *memcpy(void *d1, const void *s1, size_t len)
{
    uint8_t *d = d1;
    const uint8_t *s = s1;

    while (len--) {
        *d++ = *s++;
    }
    return d1;
}

void *memmove(void *d1, const void *s1, size_t len)
{
    uint8_t *d = d1;
    const uint8_t *s = s1;

    if (d <= s) {
        while (len--) {
            *d++ = *s++;
        }
    } else {
        d += len;
        s += len;
        while (len--) {
            *--d = *--s;
        }
    }
    return d1;
}

int memcmp(const void *s1, const void *s2, size_t len)
{
    const int8_t *p1 = s1;
    const int8_t *p2 = s2;

    while (len--) {
        int r = *p1++ - *p2++;
        if(r)
            return r;
    }

    return 0;
}

size_t strlen(const char *s)
{
    const char *s1;
    for(s1 = s; *s1 != '\0'; s1++);
    return s1 - s;
}

/* from BSD ppp sources */
int vsnprintf(char *buf, int buflen, const char *fmt, va_list args)
{
    int c, i, n;
    int width, prec, fillch;
    int base, len, neg;
    unsigned long val = 0;
    const char *f;
    char *str, *buf0;
    char num[32];
    static const char hexchars[] = "0123456789abcdef";

    buf0 = buf;
    --buflen;
    while (buflen > 0) {
	for (f = fmt; *f != '%' && *f != 0; ++f)
	    ;
	if (f > fmt) {
	    len = f - fmt;
	    if (len > buflen)
		len = buflen;
	    memcpy(buf, fmt, len);
	    buf += len;
	    buflen -= len;
	    fmt = f;
	}
	if (*fmt == 0)
	    break;
	c = *++fmt;
	width = prec = 0;
	fillch = ' ';
	if (c == '0') {
	    fillch = '0';
	    c = *++fmt;
	}
	if (c == '*') {
	    width = va_arg(args, int);
	    c = *++fmt;
	} else {
	    while (isdigit(c)) {
		width = width * 10 + c - '0';
		c = *++fmt;
	    }
	}
	if (c == '.') {
	    c = *++fmt;
	    if (c == '*') {
		prec = va_arg(args, int);
		c = *++fmt;
	    } else {
		while (isdigit(c)) {
		    prec = prec * 10 + c - '0';
		    c = *++fmt;
		}
	    }
	}
        /* modifiers */
        switch(c) {
        case 'l':
            c = *++fmt;
            break;
        default:
            break;
        }
        str = 0;
	base = 0;
	neg = 0;
	++fmt;
	switch (c) {
	case 'd':
	    i = va_arg(args, int);
	    if (i < 0) {
		neg = 1;
		val = -i;
	    } else
		val = i;
	    base = 10;
	    break;
	case 'o':
	    val = va_arg(args, unsigned int);
	    base = 8;
	    break;
	case 'x':
	case 'X':
	    val = va_arg(args, unsigned int);
	    base = 16;
	    break;
	case 'p':
	    val = (unsigned long) va_arg(args, void *);
	    base = 16;
	    neg = 2;
	    break;
	case 's':
	    str = va_arg(args, char *);
	    break;
	case 'c':
	    num[0] = va_arg(args, int);
	    num[1] = 0;
	    str = num;
	    break;
	default:
	    *buf++ = '%';
	    if (c != '%')
		--fmt;		/* so %z outputs %z etc. */
	    --buflen;
	    continue;
	}
	if (base != 0) {
	    str = num + sizeof(num);
	    *--str = 0;
	    while (str > num + neg) {
		*--str = hexchars[val % base];
		val = val / base;
		if (--prec <= 0 && val == 0)
		    break;
	    }
	    switch (neg) {
	    case 1:
		*--str = '-';
		break;
	    case 2:
		*--str = 'x';
		*--str = '0';
		break;
	    }
	    len = num + sizeof(num) - 1 - str;
	} else {
	    len = strlen(str);
	    if (prec > 0 && len > prec)
		len = prec;
	}
	if (width > 0) {
	    if (width > buflen)
		width = buflen;
	    if ((n = width - len) > 0) {
		buflen -= n;
		for (; n > 0; --n)
		    *buf++ = fillch;
	    }
	}
	if (len > buflen)
	    len = buflen;
	memcpy(buf, str, len);
	buf += len;
	buflen -= len;
    }
    *buf = 0;
    return buf - buf0;
}

int snprintf(char * buf, size_t size, const char *fmt, ...)
{
	va_list args;
	int i;

	va_start(args, fmt);
	i=vsnprintf(buf,size,fmt,args);
	va_end(args);
	return i;
}

void bios_printf(int flags, const char *fmt, ...)
{
    va_list ap;
    char buf[1024];
    const char *s;

    if ((flags & BIOS_PRINTF_DEBHALT) == BIOS_PRINTF_DEBHALT)
        outb(PANIC_PORT2, 0x00);

    va_start(ap, fmt);
    vsnprintf(buf, sizeof(buf), fmt, ap);
    s = buf;
    while (*s)
        putc(*s++);
    va_end(ap);
}

void delay_ms(int n)
{
    int i, j;
    for(i = 0; i < n; i++) {
#ifdef BX_QEMU
        /* approximative ! */
        for(j = 0; j < 1000000; j++);
#else
        {
          int r1, r2;
          j = 66;
          r1 = inb(0x61) & 0x10;
          do {
            r2 = inb(0x61) & 0x10;
            if (r1 != r2) {
              j--;
              r1 = r2;
            }
          } while (j > 0);
        }
#endif
    }
}

uint16_t smp_cpus;
uint32_t cpuid_signature;
uint32_t cpuid_features;
uint32_t cpuid_ext_features;
unsigned long ram_size;
uint64_t ram_end;
uint8_t bios_uuid[16];
#ifdef BX_USE_EBDA_TABLES
unsigned long ebda_cur_addr;
#endif
int acpi_enabled;
uint32_t pm_io_base, smb_io_base;
int pm_sci_int;
unsigned long bios_table_cur_addr;
unsigned long bios_table_end_addr;

<<<<<<< HEAD
void init_smp_msrs(void)
{
    *(uint32_t *)SMP_MSR_ADDR = 0;
}

=======
>>>>>>> ac327007
void wrmsr_smp(uint32_t index, uint64_t val)
{
    static struct { uint32_t ecx, eax, edx; } *p = (void *)SMP_MSR_ADDR;

    wrmsr(index, val);
    p->ecx = index;
    p->eax = val;
    p->edx = val >> 32;
    ++p;
    p->ecx = 0;
}

#ifdef BX_QEMU
#define QEMU_CFG_CTL_PORT 0x510
#define QEMU_CFG_DATA_PORT 0x511
#define QEMU_CFG_SIGNATURE  0x00
#define QEMU_CFG_ID         0x01
#define QEMU_CFG_UUID       0x02

int qemu_cfg_port;

void qemu_cfg_select(int f)
{
    outw(QEMU_CFG_CTL_PORT, f);
}

int qemu_cfg_port_probe()
{
    char *sig = "QEMU";
    int i;

    qemu_cfg_select(QEMU_CFG_SIGNATURE);

    for (i = 0; i < 4; i++)
        if (inb(QEMU_CFG_DATA_PORT) != sig[i])
            return 0;

    return 1;
}

void qemu_cfg_read(uint8_t *buf, int len)
{
    while (len--)
        *(buf++) = inb(QEMU_CFG_DATA_PORT);
}
#endif

void uuid_probe(void)
{
#ifdef BX_QEMU
    if(qemu_cfg_port) {
        qemu_cfg_select(QEMU_CFG_UUID);
        qemu_cfg_read(bios_uuid, 16);
        return;
    }
#endif
    memset(bios_uuid, 0, 16);
}

void cpu_probe(void)
{
    uint32_t eax, ebx, ecx, edx;
    cpuid(1, eax, ebx, ecx, edx);
    cpuid_signature = eax;
    cpuid_features = edx;
    cpuid_ext_features = ecx;
}

static int cmos_readb(int addr)
{
    outb(0x70, addr);
    return inb(0x71);
}

void setup_mtrr(void)
{
    int i, vcnt, fix, wc;
    uint32_t mtrr_cap;
    union {
        uint8_t valb[8];
        uint64_t val;
    } u;

<<<<<<< HEAD
=======
    *(uint32_t *)SMP_MSR_ADDR = 0;

    if (!(cpuid_features & CPUID_MTRR))
        return;

    if (!(cpuid_features & CPUID_MSR))
        return;

>>>>>>> ac327007
    mtrr_cap = rdmsr(MSR_MTRRcap);
    vcnt = mtrr_cap & 0xff;
    fix = mtrr_cap & 0x100;
    wc = mtrr_cap & 0x400;
    if (!vcnt || !fix)
<<<<<<< HEAD
	return;
=======
        return;

>>>>>>> ac327007
    u.val = 0;
    for (i = 0; i < 8; ++i)
        if (ram_size >= 65536 * (i + 1))
            u.valb[i] = 6;
    wrmsr_smp(MSR_MTRRfix64K_00000, u.val);
    u.val = 0;
    for (i = 0; i < 8; ++i)
        if (ram_size >= 65536 * 8 + 16384 * (i + 1))
            u.valb[i] = 6;
    wrmsr_smp(MSR_MTRRfix16K_80000, u.val);
    wrmsr_smp(MSR_MTRRfix16K_A0000, 0);
    wrmsr_smp(MSR_MTRRfix4K_C0000, 0);
    wrmsr_smp(MSR_MTRRfix4K_C8000, 0);
    wrmsr_smp(MSR_MTRRfix4K_D0000, 0);
    wrmsr_smp(MSR_MTRRfix4K_D8000, 0);
    wrmsr_smp(MSR_MTRRfix4K_E0000, 0);
    wrmsr_smp(MSR_MTRRfix4K_E8000, 0);
    wrmsr_smp(MSR_MTRRfix4K_F0000, 0);
    wrmsr_smp(MSR_MTRRfix4K_F8000, 0);
    /* Mark 3.5-4GB as UC, anything not specified defaults to WB */
    wrmsr_smp(MTRRphysBase_MSR(0), 0xe0000000ull | 0);
    wrmsr_smp(MTRRphysMask_MSR(0), ~(0x20000000ull - 1) | 0x800);
    wrmsr_smp(MSR_MTRRdefType, 0xc06);
}

void ram_probe(void)
{
  if (cmos_readb(0x34) | cmos_readb(0x35))
    ram_size = (cmos_readb(0x34) | (cmos_readb(0x35) << 8)) * 65536 +
        16 * 1024 * 1024;
  else
    ram_size = (cmos_readb(0x17) | (cmos_readb(0x18) << 8)) * 1024;

  if (cmos_readb(0x5b) | cmos_readb(0x5c) | cmos_readb(0x5d))
    ram_end = (((uint64_t)cmos_readb(0x5b) << 16) |
               ((uint64_t)cmos_readb(0x5c) << 24) |
               ((uint64_t)cmos_readb(0x5d) << 32)) + (1ull << 32);
  else
    ram_end = ram_size;

  BX_INFO("end of ram=%ldMB\n", ram_end >> 20);

  BX_INFO("ram_size=0x%08lx\n", ram_size);
#ifdef BX_USE_EBDA_TABLES
  ebda_cur_addr = ((*(uint16_t *)(0x40e)) << 4) + 0x380;
  BX_INFO("ebda_cur_addr: 0x%08lx\n", ebda_cur_addr);
#endif
  setup_mtrr();
}

/****************************************************/
/* SMP probe */

extern uint8_t smp_ap_boot_code_start;
extern uint8_t smp_ap_boot_code_end;

/* find the number of CPUs by launching a SIPI to them */
void smp_probe(void)
{
    uint32_t val, sipi_vector;

    writew(&smp_cpus, 1);
    if (cpuid_features & CPUID_APIC) {

        /* enable local APIC */
        val = readl(APIC_BASE + APIC_SVR);
        val |= APIC_ENABLED;
        writel(APIC_BASE + APIC_SVR, val);

        /* copy AP boot code */
        memcpy((void *)AP_BOOT_ADDR, &smp_ap_boot_code_start,
               &smp_ap_boot_code_end - &smp_ap_boot_code_start);

        /* broadcast SIPI */
        writel(APIC_BASE + APIC_ICR_LOW, 0x000C4500);
        sipi_vector = AP_BOOT_ADDR >> 12;
        writel(APIC_BASE + APIC_ICR_LOW, 0x000C4600 | sipi_vector);

#ifndef BX_QEMU
        delay_ms(10);
#else
<<<<<<< HEAD
	while (cmos_readb(0x5f) + 1 != readw(&smp_cpus))
	    ;
=======
        while (cmos_readb(0x5f) + 1 != readw(&smp_cpus))
            ;
>>>>>>> ac327007
#endif
    }
    BX_INFO("Found %d cpu(s)\n", readw(&smp_cpus));
}

/****************************************************/
/* PCI init */

#define PCI_ADDRESS_SPACE_MEM		0x00
#define PCI_ADDRESS_SPACE_IO		0x01
#define PCI_ADDRESS_SPACE_MEM_PREFETCH	0x08

#define PCI_ROM_SLOT 6
#define PCI_NUM_REGIONS 7

#define PCI_DEVICES_MAX 64

#define PCI_VENDOR_ID		0x00	/* 16 bits */
#define PCI_DEVICE_ID		0x02	/* 16 bits */
#define PCI_COMMAND		0x04	/* 16 bits */
#define  PCI_COMMAND_IO		0x1	/* Enable response in I/O space */
#define  PCI_COMMAND_MEMORY	0x2	/* Enable response in Memory space */
#define PCI_CLASS_DEVICE        0x0a    /* Device class */
#define PCI_INTERRUPT_LINE	0x3c	/* 8 bits */
#define PCI_INTERRUPT_PIN	0x3d	/* 8 bits */
#define PCI_MIN_GNT		0x3e	/* 8 bits */
#define PCI_MAX_LAT		0x3f	/* 8 bits */

#define PCI_VENDOR_ID_INTEL             0x8086
#define PCI_DEVICE_ID_INTEL_82441       0x1237
#define PCI_DEVICE_ID_INTEL_82371SB_0   0x7000
#define PCI_DEVICE_ID_INTEL_82371SB_1   0x7010
#define PCI_DEVICE_ID_INTEL_82371AB_0   0x7110
#define PCI_DEVICE_ID_INTEL_82371AB     0x7111
#define PCI_DEVICE_ID_INTEL_82371AB_3   0x7113

#define PCI_VENDOR_ID_IBM               0x1014
#define PCI_VENDOR_ID_APPLE             0x106b

typedef struct PCIDevice {
    int bus;
    int devfn;
} PCIDevice;

static uint32_t pci_bios_io_addr;
static uint32_t pci_bios_mem_addr;
static uint32_t pci_bios_bigmem_addr;
/* host irqs corresponding to PCI irqs A-D */
static uint8_t pci_irqs[4] = { 10, 10, 11, 11 };
static PCIDevice i440_pcidev;

static void pci_config_writel(PCIDevice *d, uint32_t addr, uint32_t val)
{
    outl(0xcf8, 0x80000000 | (d->bus << 16) | (d->devfn << 8) | (addr & 0xfc));
    outl(0xcfc, val);
}

static void pci_config_writew(PCIDevice *d, uint32_t addr, uint32_t val)
{
    outl(0xcf8, 0x80000000 | (d->bus << 16) | (d->devfn << 8) | (addr & 0xfc));
    outw(0xcfc + (addr & 2), val);
}

static void pci_config_writeb(PCIDevice *d, uint32_t addr, uint32_t val)
{
    outl(0xcf8, 0x80000000 | (d->bus << 16) | (d->devfn << 8) | (addr & 0xfc));
    outb(0xcfc + (addr & 3), val);
}

static uint32_t pci_config_readl(PCIDevice *d, uint32_t addr)
{
    outl(0xcf8, 0x80000000 | (d->bus << 16) | (d->devfn << 8) | (addr & 0xfc));
    return inl(0xcfc);
}

static uint32_t pci_config_readw(PCIDevice *d, uint32_t addr)
{
    outl(0xcf8, 0x80000000 | (d->bus << 16) | (d->devfn << 8) | (addr & 0xfc));
    return inw(0xcfc + (addr & 2));
}

static uint32_t pci_config_readb(PCIDevice *d, uint32_t addr)
{
    outl(0xcf8, 0x80000000 | (d->bus << 16) | (d->devfn << 8) | (addr & 0xfc));
    return inb(0xcfc + (addr & 3));
}

static void pci_set_io_region_addr(PCIDevice *d, int region_num, uint32_t addr)
{
    uint16_t cmd;
    uint32_t ofs, old_addr;

    if ( region_num == PCI_ROM_SLOT ) {
        ofs = 0x30;
    }else{
        ofs = 0x10 + region_num * 4;
    }

    old_addr = pci_config_readl(d, ofs);

    pci_config_writel(d, ofs, addr);
    BX_INFO("region %d: 0x%08x\n", region_num, addr);

    /* enable memory mappings */
    cmd = pci_config_readw(d, PCI_COMMAND);
    if ( region_num == PCI_ROM_SLOT )
        cmd |= 2;
    else if (old_addr & PCI_ADDRESS_SPACE_IO)
        cmd |= 1;
    else
        cmd |= 2;
    pci_config_writew(d, PCI_COMMAND, cmd);
}

/* return the global irq number corresponding to a given device irq
   pin. We could also use the bus number to have a more precise
   mapping. */
static int pci_slot_get_pirq(PCIDevice *pci_dev, int irq_num)
{
    int slot_addend;
    slot_addend = (pci_dev->devfn >> 3) - 1;
    return (irq_num + slot_addend) & 3;
}

static void find_bios_table_area(void)
{
    unsigned long addr;
    for(addr = 0xf0000; addr < 0x100000; addr += 16) {
        if (*(uint32_t *)addr == 0xaafb4442) {
            bios_table_cur_addr = addr + 8;
            bios_table_end_addr = bios_table_cur_addr + *(uint32_t *)(addr + 4);
            BX_INFO("bios_table_addr: 0x%08lx end=0x%08lx\n",
                    bios_table_cur_addr, bios_table_end_addr);
            return;
        }
    }
    return;
}

static void bios_shadow_init(PCIDevice *d)
{
    int v;

    if (bios_table_cur_addr == 0)
        return;

    /* remap the BIOS to shadow RAM an keep it read/write while we
       are writing tables */
    v = pci_config_readb(d, 0x59);
    v &= 0xcf;
    pci_config_writeb(d, 0x59, v);
    memcpy((void *)BIOS_TMP_STORAGE, (void *)0x000f0000, 0x10000);
    v |= 0x30;
    pci_config_writeb(d, 0x59, v);
    memcpy((void *)0x000f0000, (void *)BIOS_TMP_STORAGE, 0x10000);

    i440_pcidev = *d;
}

static void bios_lock_shadow_ram(void)
{
    PCIDevice *d = &i440_pcidev;
    int v;

    wbinvd();
    v = pci_config_readb(d, 0x59);
    v = (v & 0x0f) | (0x10);
    pci_config_writeb(d, 0x59, v);
}

static void pci_bios_init_bridges(PCIDevice *d)
{
    uint16_t vendor_id, device_id;

    vendor_id = pci_config_readw(d, PCI_VENDOR_ID);
    device_id = pci_config_readw(d, PCI_DEVICE_ID);

    if (vendor_id == PCI_VENDOR_ID_INTEL &&
       (device_id == PCI_DEVICE_ID_INTEL_82371SB_0 ||
        device_id == PCI_DEVICE_ID_INTEL_82371AB_0)) {
        int i, irq;
        uint8_t elcr[2];

        /* PIIX3/PIIX4 PCI to ISA bridge */

        elcr[0] = 0x00;
        elcr[1] = 0x00;
        for(i = 0; i < 4; i++) {
            irq = pci_irqs[i];
            /* set to trigger level */
            elcr[irq >> 3] |= (1 << (irq & 7));
            /* activate irq remapping in PIIX */
            pci_config_writeb(d, 0x60 + i, irq);
        }
        outb(0x4d0, elcr[0]);
        outb(0x4d1, elcr[1]);
        BX_INFO("PIIX3/PIIX4 init: elcr=%02x %02x\n",
                elcr[0], elcr[1]);
    } else if (vendor_id == PCI_VENDOR_ID_INTEL && device_id == PCI_DEVICE_ID_INTEL_82441) {
        /* i440 PCI bridge */
        bios_shadow_init(d);
    }
}

extern uint8_t smm_relocation_start, smm_relocation_end;
extern uint8_t smm_code_start, smm_code_end;

#ifdef BX_USE_SMM
static void smm_init(PCIDevice *d)
{
    uint32_t value;

    /* check if SMM init is already done */
    value = pci_config_readl(d, 0x58);
    if ((value & (1 << 25)) == 0) {

        /* enable the SMM memory window */
        pci_config_writeb(&i440_pcidev, 0x72, 0x02 | 0x48);

        /* save original memory content */
        memcpy((void *)0xa8000, (void *)0x38000, 0x8000);

        /* copy the SMM relocation code */
        memcpy((void *)0x38000, &smm_relocation_start,
               &smm_relocation_end - &smm_relocation_start);

        /* enable SMI generation when writing to the APMC register */
        pci_config_writel(d, 0x58, value | (1 << 25));

        /* init APM status port */
        outb(0xb3, 0x01);

        /* raise an SMI interrupt */
        outb(0xb2, 0x00);

        /* wait until SMM code executed */
        while (inb(0xb3) != 0x00);

        /* restore original memory content */
        memcpy((void *)0x38000, (void *)0xa8000, 0x8000);

        /* copy the SMM code */
        memcpy((void *)0xa8000, &smm_code_start,
               &smm_code_end - &smm_code_start);
        wbinvd();

        /* close the SMM memory window and enable normal SMM */
        pci_config_writeb(&i440_pcidev, 0x72, 0x02 | 0x08);
    }
}
#endif

static void piix4_pm_enable(PCIDevice *d)
{
        /* PIIX4 Power Management device (for ACPI) */
        pci_config_writel(d, 0x40, PM_IO_BASE | 1);
        pci_config_writeb(d, 0x80, 0x01); /* enable PM io space */
        pci_config_writel(d, 0x90, SMB_IO_BASE | 1);
        pci_config_writeb(d, 0xd2, 0x09); /* enable SMBus io space */
#ifdef BX_USE_SMM
        smm_init(d);
#endif
}

static void pci_bios_init_device(PCIDevice *d)
{
    int class;
    uint32_t *paddr;
    int i, pin, pic_irq, vendor_id, device_id;

    class = pci_config_readw(d, PCI_CLASS_DEVICE);
    vendor_id = pci_config_readw(d, PCI_VENDOR_ID);
    device_id = pci_config_readw(d, PCI_DEVICE_ID);
    BX_INFO("PCI: bus=%d devfn=0x%02x: vendor_id=0x%04x device_id=0x%04x class=0x%04x\n",
            d->bus, d->devfn, vendor_id, device_id, class);
    switch(class) {
    case 0x0101: /* Mass storage controller - IDE interface */
        if (vendor_id == PCI_VENDOR_ID_INTEL &&
           (device_id == PCI_DEVICE_ID_INTEL_82371SB_1 ||
            device_id == PCI_DEVICE_ID_INTEL_82371AB)) {
            /* PIIX3/PIIX4 IDE */
            pci_config_writew(d, 0x40, 0x8000); // enable IDE0
            pci_config_writew(d, 0x42, 0x8000); // enable IDE1
            goto default_map;
        } else {
            /* IDE: we map it as in ISA mode */
            pci_set_io_region_addr(d, 0, 0x1f0);
            pci_set_io_region_addr(d, 1, 0x3f4);
            pci_set_io_region_addr(d, 2, 0x170);
            pci_set_io_region_addr(d, 3, 0x374);
        }
        break;
    case 0x0300: /* Display controller - VGA compatible controller */
        if (vendor_id != 0x1234)
            goto default_map;
        /* VGA: map frame buffer to default Bochs VBE address */
        pci_set_io_region_addr(d, 0, 0xE0000000);
        break;
    case 0x0800: /* Generic system peripheral - PIC */
        if (vendor_id == PCI_VENDOR_ID_IBM) {
            /* IBM */
            if (device_id == 0x0046 || device_id == 0xFFFF) {
                /* MPIC & MPIC2 */
                pci_set_io_region_addr(d, 0, 0x80800000 + 0x00040000);
            }
        }
        break;
    case 0xff00:
        if (vendor_id == PCI_VENDOR_ID_APPLE &&
            (device_id == 0x0017 || device_id == 0x0022)) {
            /* macio bridge */
            pci_set_io_region_addr(d, 0, 0x80800000);
        }
        break;
    default:
    default_map:
        /* default memory mappings */
        for(i = 0; i < PCI_NUM_REGIONS; i++) {
            int ofs;
            uint32_t val, size ;

            if (i == PCI_ROM_SLOT)
                ofs = 0x30;
            else
                ofs = 0x10 + i * 4;
            pci_config_writel(d, ofs, 0xffffffff);
            val = pci_config_readl(d, ofs);
            if (val != 0) {
                size = (~(val & ~0xf)) + 1;
                if (val & PCI_ADDRESS_SPACE_IO)
                    paddr = &pci_bios_io_addr;
                else if (size >= 0x04000000)
                    paddr = &pci_bios_bigmem_addr;
                else
                    paddr = &pci_bios_mem_addr;
                *paddr = (*paddr + size - 1) & ~(size - 1);
                pci_set_io_region_addr(d, i, *paddr);
                *paddr += size;
                /* make memory address page aligned */
                if (!(val & PCI_ADDRESS_SPACE_IO))
                    *paddr = (*paddr + 0xfff) & 0xfffff000;
            }
        }
        break;
    }

    /* map the interrupt */
    pin = pci_config_readb(d, PCI_INTERRUPT_PIN);
    if (pin != 0) {
        pin = pci_slot_get_pirq(d, pin - 1);
        pic_irq = pci_irqs[pin];
        pci_config_writeb(d, PCI_INTERRUPT_LINE, pic_irq);
    }

    if (vendor_id == PCI_VENDOR_ID_INTEL && device_id == PCI_DEVICE_ID_INTEL_82371AB_3) {
        /* PIIX4 Power Management device (for ACPI) */

        // acpi sci is hardwired to 9
        pci_config_writeb(d, PCI_INTERRUPT_LINE, 9);

        pm_io_base = PM_IO_BASE;
        smb_io_base = SMB_IO_BASE;
        pm_sci_int = pci_config_readb(d, PCI_INTERRUPT_LINE);
        piix4_pm_enable(d);
        acpi_enabled = 1;
    }
}

void pci_for_each_device(void (*init_func)(PCIDevice *d))
{
    PCIDevice d1, *d = &d1;
    int bus, devfn;
    uint16_t vendor_id, device_id;

    for(bus = 0; bus < 1; bus++) {
        for(devfn = 0; devfn < 256; devfn++) {
            d->bus = bus;
            d->devfn = devfn;
            vendor_id = pci_config_readw(d, PCI_VENDOR_ID);
            device_id = pci_config_readw(d, PCI_DEVICE_ID);
            if (vendor_id != 0xffff || device_id != 0xffff) {
                init_func(d);
            }
        }
    }
}

void pci_bios_init(void)
{
    pci_bios_io_addr = 0xc000;
    pci_bios_mem_addr = 0xf0000000;
    pci_bios_bigmem_addr = ram_size;
    if (pci_bios_bigmem_addr < 0x90000000)
        pci_bios_bigmem_addr = 0x90000000;

    pci_for_each_device(pci_bios_init_bridges);

    pci_for_each_device(pci_bios_init_device);
}

/****************************************************/
/* Multi Processor table init */

static void putb(uint8_t **pp, int val)
{
    uint8_t *q;
    q = *pp;
    *q++ = val;
    *pp = q;
}

static void putstr(uint8_t **pp, const char *str)
{
    uint8_t *q;
    q = *pp;
    while (*str)
        *q++ = *str++;
    *pp = q;
}

static void putle16(uint8_t **pp, int val)
{
    uint8_t *q;
    q = *pp;
    *q++ = val;
    *q++ = val >> 8;
    *pp = q;
}

static void putle32(uint8_t **pp, int val)
{
    uint8_t *q;
    q = *pp;
    *q++ = val;
    *q++ = val >> 8;
    *q++ = val >> 16;
    *q++ = val >> 24;
    *pp = q;
}

static int mpf_checksum(const uint8_t *data, int len)
{
    int sum, i;
    sum = 0;
    for(i = 0; i < len; i++)
        sum += data[i];
    return sum & 0xff;
}

static unsigned long align(unsigned long addr, unsigned long v)
{
    return (addr + v - 1) & ~(v - 1);
}

static void mptable_init(void)
{
    uint8_t *mp_config_table, *q, *float_pointer_struct;
    int ioapic_id, i, len;
    int mp_config_table_size;

#ifdef BX_USE_EBDA_TABLES
    mp_config_table = (uint8_t *)(ram_size - ACPI_DATA_SIZE - MPTABLE_MAX_SIZE);
#else
    bios_table_cur_addr = align(bios_table_cur_addr, 16);
    mp_config_table = (uint8_t *)bios_table_cur_addr;
#endif
    q = mp_config_table;
    putstr(&q, "PCMP"); /* "PCMP signature */
    putle16(&q, 0); /* table length (patched later) */
    putb(&q, 4); /* spec rev */
    putb(&q, 0); /* checksum (patched later) */
#ifdef BX_QEMU
    putstr(&q, "QEMUCPU "); /* OEM id */
#else
    putstr(&q, "BOCHSCPU");
#endif
    putstr(&q, "0.1         "); /* vendor id */
    putle32(&q, 0); /* OEM table ptr */
    putle16(&q, 0); /* OEM table size */
    putle16(&q, MAX_CPUS + 18); /* entry count */
    putle32(&q, 0xfee00000); /* local APIC addr */
    putle16(&q, 0); /* ext table length */
    putb(&q, 0); /* ext table checksum */
    putb(&q, 0); /* reserved */

    for(i = 0; i < MAX_CPUS ; i++) {
        putb(&q, 0); /* entry type = processor */
        putb(&q, i); /* APIC id */
        putb(&q, 0x11); /* local APIC version number */
        if (i == 0)
            putb(&q, 3); /* cpu flags: enabled, bootstrap cpu */
        else if ( i < smp_cpus)
            putb(&q, 1); /* cpu flags: enabled */
        else
            putb(&q, 0); /* cpu flags: disabled */
        putb(&q, 0); /* cpu signature */
        putb(&q, 6);
        putb(&q, 0);
        putb(&q, 0);
        putle16(&q, 0x201); /* feature flags */
        putle16(&q, 0);

        putle16(&q, 0); /* reserved */
        putle16(&q, 0);
        putle16(&q, 0);
        putle16(&q, 0);
    }

    /* isa bus */
    putb(&q, 1); /* entry type = bus */
    putb(&q, 0); /* bus ID */
    putstr(&q, "ISA   ");

    /* ioapic */
    ioapic_id = smp_cpus;
    putb(&q, 2); /* entry type = I/O APIC */
    putb(&q, ioapic_id); /* apic ID */
    putb(&q, 0x11); /* I/O APIC version number */
    putb(&q, 1); /* enable */
    putle32(&q, 0xfec00000); /* I/O APIC addr */

    /* irqs */
    for(i = 0; i < 16; i++) {
        putb(&q, 3); /* entry type = I/O interrupt */
        putb(&q, 0); /* interrupt type = vectored interrupt */
        putb(&q, 0); /* flags: po=0, el=0 */
        putb(&q, 0);
        putb(&q, 0); /* source bus ID = ISA */
        putb(&q, i); /* source bus IRQ */
        putb(&q, ioapic_id); /* dest I/O APIC ID */
        putb(&q, i); /* dest I/O APIC interrupt in */
    }
    /* patch length */
    len = q - mp_config_table;
    mp_config_table[4] = len;
    mp_config_table[5] = len >> 8;

    mp_config_table[7] = -mpf_checksum(mp_config_table, q - mp_config_table);

    mp_config_table_size = q - mp_config_table;

#ifndef BX_USE_EBDA_TABLES
    bios_table_cur_addr += mp_config_table_size;
#endif

    /* floating pointer structure */
#ifdef BX_USE_EBDA_TABLES
    ebda_cur_addr = align(ebda_cur_addr, 16);
    float_pointer_struct = (uint8_t *)ebda_cur_addr;
#else
    bios_table_cur_addr = align(bios_table_cur_addr, 16);
    float_pointer_struct = (uint8_t *)bios_table_cur_addr;
#endif
    q = float_pointer_struct;
    putstr(&q, "_MP_");
    /* pointer to MP config table */
    putle32(&q, (unsigned long)mp_config_table);

    putb(&q, 1); /* length in 16 byte units */
    putb(&q, 4); /* MP spec revision */
    putb(&q, 0); /* checksum (patched later) */
    putb(&q, 0); /* MP feature byte 1 */

    putb(&q, 0);
    putb(&q, 0);
    putb(&q, 0);
    putb(&q, 0);
    float_pointer_struct[10] =
        -mpf_checksum(float_pointer_struct, q - float_pointer_struct);
#ifdef BX_USE_EBDA_TABLES
    ebda_cur_addr += (q - float_pointer_struct);
#else
    bios_table_cur_addr += (q - float_pointer_struct);
#endif
    BX_INFO("MP table addr=0x%08lx MPC table addr=0x%08lx size=0x%x\n",
            (unsigned long)float_pointer_struct,
            (unsigned long)mp_config_table,
            mp_config_table_size);
}

/****************************************************/
/* ACPI tables init */

/* Table structure from Linux kernel (the ACPI tables are under the
   BSD license) */

/*
 * All tables must be byte-packed to match the ACPI specification, since
 * the tables are provided by the system BIOS.
 */

#define ACPI_TABLE_HEADER_DEF   /* ACPI common table header */ \
	uint8_t                            signature [4];          /* ACPI signature (4 ASCII characters) */\
	uint32_t                             length;                 /* Length of table, in bytes, including header */\
	uint8_t                              revision;               /* ACPI Specification minor version # */\
	uint8_t                              checksum;               /* To make sum of entire table == 0 */\
	uint8_t                            oem_id [6];             /* OEM identification */\
	uint8_t                            oem_table_id [8];       /* OEM table identification */\
	uint32_t                             oem_revision;           /* OEM revision number */\
	uint8_t                            asl_compiler_id [4];    /* ASL compiler vendor ID */\
	uint32_t                             asl_compiler_revision;  /* ASL compiler revision number */


struct acpi_table_header         /* ACPI common table header */
{
	ACPI_TABLE_HEADER_DEF
} __attribute__((__packed__));

struct rsdp_descriptor         /* Root System Descriptor Pointer */
{
	uint8_t                            signature [8];          /* ACPI signature, contains "RSD PTR " */
	uint8_t                              checksum;               /* To make sum of struct == 0 */
	uint8_t                            oem_id [6];             /* OEM identification */
	uint8_t                              revision;               /* Must be 0 for 1.0, 2 for 2.0 */
	uint32_t                             rsdt_physical_address;  /* 32-bit physical address of RSDT */
	uint32_t                             length;                 /* XSDT Length in bytes including hdr */
	uint64_t                             xsdt_physical_address;  /* 64-bit physical address of XSDT */
	uint8_t                              extended_checksum;      /* Checksum of entire table */
	uint8_t                            reserved [3];           /* Reserved field must be 0 */
} __attribute__((__packed__));

/*
 * ACPI 1.0 Root System Description Table (RSDT)
 */
struct rsdt_descriptor_rev1
{
	ACPI_TABLE_HEADER_DEF                           /* ACPI common table header */
<<<<<<< HEAD
	uint32_t                             table_offset_entry [2]; /* Array of pointers to other */
=======
#ifdef BX_QEMU
	uint32_t                             table_offset_entry [4]; /* Array of pointers to other */
#else
	uint32_t                             table_offset_entry [3]; /* Array of pointers to other */
#endif
>>>>>>> ac327007
			 /* ACPI tables */
} __attribute__((__packed__));

/*
 * ACPI 1.0 Firmware ACPI Control Structure (FACS)
 */
struct facs_descriptor_rev1
{
	uint8_t                            signature[4];           /* ACPI Signature */
	uint32_t                             length;                 /* Length of structure, in bytes */
	uint32_t                             hardware_signature;     /* Hardware configuration signature */
	uint32_t                             firmware_waking_vector; /* ACPI OS waking vector */
	uint32_t                             global_lock;            /* Global Lock */
	uint32_t                             S4bios_f        : 1;    /* Indicates if S4BIOS support is present */
	uint32_t                             reserved1       : 31;   /* Must be 0 */
	uint8_t                              resverved3 [40];        /* Reserved - must be zero */
} __attribute__((__packed__));


/*
 * ACPI 1.0 Fixed ACPI Description Table (FADT)
 */
struct fadt_descriptor_rev1
{
	ACPI_TABLE_HEADER_DEF                           /* ACPI common table header */
	uint32_t                             firmware_ctrl;          /* Physical address of FACS */
	uint32_t                             dsdt;                   /* Physical address of DSDT */
	uint8_t                              model;                  /* System Interrupt Model */
	uint8_t                              reserved1;              /* Reserved */
	uint16_t                             sci_int;                /* System vector of SCI interrupt */
	uint32_t                             smi_cmd;                /* Port address of SMI command port */
	uint8_t                              acpi_enable;            /* Value to write to smi_cmd to enable ACPI */
	uint8_t                              acpi_disable;           /* Value to write to smi_cmd to disable ACPI */
	uint8_t                              S4bios_req;             /* Value to write to SMI CMD to enter S4BIOS state */
	uint8_t                              reserved2;              /* Reserved - must be zero */
	uint32_t                             pm1a_evt_blk;           /* Port address of Power Mgt 1a acpi_event Reg Blk */
	uint32_t                             pm1b_evt_blk;           /* Port address of Power Mgt 1b acpi_event Reg Blk */
	uint32_t                             pm1a_cnt_blk;           /* Port address of Power Mgt 1a Control Reg Blk */
	uint32_t                             pm1b_cnt_blk;           /* Port address of Power Mgt 1b Control Reg Blk */
	uint32_t                             pm2_cnt_blk;            /* Port address of Power Mgt 2 Control Reg Blk */
	uint32_t                             pm_tmr_blk;             /* Port address of Power Mgt Timer Ctrl Reg Blk */
	uint32_t                             gpe0_blk;               /* Port addr of General Purpose acpi_event 0 Reg Blk */
	uint32_t                             gpe1_blk;               /* Port addr of General Purpose acpi_event 1 Reg Blk */
	uint8_t                              pm1_evt_len;            /* Byte length of ports at pm1_x_evt_blk */
	uint8_t                              pm1_cnt_len;            /* Byte length of ports at pm1_x_cnt_blk */
	uint8_t                              pm2_cnt_len;            /* Byte Length of ports at pm2_cnt_blk */
	uint8_t                              pm_tmr_len;              /* Byte Length of ports at pm_tm_blk */
	uint8_t                              gpe0_blk_len;           /* Byte Length of ports at gpe0_blk */
	uint8_t                              gpe1_blk_len;           /* Byte Length of ports at gpe1_blk */
	uint8_t                              gpe1_base;              /* Offset in gpe model where gpe1 events start */
	uint8_t                              reserved3;              /* Reserved */
	uint16_t                             plvl2_lat;              /* Worst case HW latency to enter/exit C2 state */
	uint16_t                             plvl3_lat;              /* Worst case HW latency to enter/exit C3 state */
	uint16_t                             flush_size;             /* Size of area read to flush caches */
	uint16_t                             flush_stride;           /* Stride used in flushing caches */
	uint8_t                              duty_offset;            /* Bit location of duty cycle field in p_cnt reg */
	uint8_t                              duty_width;             /* Bit width of duty cycle field in p_cnt reg */
	uint8_t                              day_alrm;               /* Index to day-of-month alarm in RTC CMOS RAM */
	uint8_t                              mon_alrm;               /* Index to month-of-year alarm in RTC CMOS RAM */
	uint8_t                              century;                /* Index to century in RTC CMOS RAM */
	uint8_t                              reserved4;              /* Reserved */
	uint8_t                              reserved4a;             /* Reserved */
	uint8_t                              reserved4b;             /* Reserved */
#if 0
	uint32_t                             wb_invd         : 1;    /* The wbinvd instruction works properly */
	uint32_t                             wb_invd_flush   : 1;    /* The wbinvd flushes but does not invalidate */
	uint32_t                             proc_c1         : 1;    /* All processors support C1 state */
	uint32_t                             plvl2_up        : 1;    /* C2 state works on MP system */
	uint32_t                             pwr_button      : 1;    /* Power button is handled as a generic feature */
	uint32_t                             sleep_button    : 1;    /* Sleep button is handled as a generic feature, or not present */
	uint32_t                             fixed_rTC       : 1;    /* RTC wakeup stat not in fixed register space */
	uint32_t                             rtcs4           : 1;    /* RTC wakeup stat not possible from S4 */
	uint32_t                             tmr_val_ext     : 1;    /* The tmr_val width is 32 bits (0 = 24 bits) */
	uint32_t                             reserved5       : 23;   /* Reserved - must be zero */
#else
        uint32_t flags;
#endif
} __attribute__((__packed__));

/*
 * MADT values and structures
 */

/* Values for MADT PCATCompat */

#define DUAL_PIC                0
#define MULTIPLE_APIC           1


/* Master MADT */

struct multiple_apic_table
{
	ACPI_TABLE_HEADER_DEF                           /* ACPI common table header */
	uint32_t                             local_apic_address;     /* Physical address of local APIC */
#if 0
	uint32_t                             PCATcompat      : 1;    /* A one indicates system also has dual 8259s */
	uint32_t                             reserved1       : 31;
#else
        uint32_t                             flags;
#endif
} __attribute__((__packed__));


/* Values for Type in APIC_HEADER_DEF */

#define APIC_PROCESSOR          0
#define APIC_IO                 1
#define APIC_XRUPT_OVERRIDE     2
#define APIC_NMI                3
#define APIC_LOCAL_NMI          4
#define APIC_ADDRESS_OVERRIDE   5
#define APIC_IO_SAPIC           6
#define APIC_LOCAL_SAPIC        7
#define APIC_XRUPT_SOURCE       8
#define APIC_RESERVED           9           /* 9 and greater are reserved */

/*
 * MADT sub-structures (Follow MULTIPLE_APIC_DESCRIPTION_TABLE)
 */
#define APIC_HEADER_DEF                     /* Common APIC sub-structure header */\
	uint8_t                              type; \
	uint8_t                              length;

/* Sub-structures for MADT */

struct madt_processor_apic
{
	APIC_HEADER_DEF
	uint8_t                              processor_id;           /* ACPI processor id */
	uint8_t                              local_apic_id;          /* Processor's local APIC id */
#if 0
	uint32_t                             processor_enabled: 1;   /* Processor is usable if set */
	uint32_t                             reserved2       : 31;   /* Reserved, must be zero */
#else
        uint32_t flags;
#endif
} __attribute__((__packed__));

#ifdef BX_QEMU
/*
 *  * ACPI 2.0 Generic Address Space definition.
 *   */
struct acpi_20_generic_address {
    uint8_t  address_space_id;
    uint8_t  register_bit_width;
    uint8_t  register_bit_offset;
    uint8_t  reserved;
    uint64_t address;
} __attribute__((__packed__));

/*
 *  * HPET Description Table
 *   */
struct acpi_20_hpet {
    ACPI_TABLE_HEADER_DEF                           /* ACPI common table header */
    uint32_t           timer_block_id;
    struct acpi_20_generic_address addr;
    uint8_t            hpet_number;
    uint16_t           min_tick;
    uint8_t            page_protect;
} __attribute__((__packed__));
#define ACPI_HPET_ADDRESS 0xFED00000UL
#endif

struct madt_io_apic
{
	APIC_HEADER_DEF
	uint8_t                              io_apic_id;             /* I/O APIC ID */
	uint8_t                              reserved;               /* Reserved - must be zero */
	uint32_t                             address;                /* APIC physical address */
	uint32_t                             interrupt;              /* Global system interrupt where INTI
			  * lines start */
} __attribute__((__packed__));

<<<<<<< HEAD
struct madt_intsrcovr {
	APIC_HEADER_DEF
	uint8_t  bus;
	uint8_t  source;
	uint32_t gsi;
	uint16_t flags;
} __attribute__((packed));
=======
#ifdef BX_QEMU
struct madt_int_override
{
	APIC_HEADER_DEF
	uint8_t                bus;     /* Identifies ISA Bus */
	uint8_t                source;  /* Bus-relative interrupt source */
	uint32_t               gsi;     /* GSI that source will signal */
	uint16_t               flags;   /* MPS INTI flags */
} __attribute__((__packed__));
#endif
>>>>>>> ac327007

#include "acpi-dsdt.hex"

static inline uint16_t cpu_to_le16(uint16_t x)
{
    return x;
}

static inline uint32_t cpu_to_le32(uint32_t x)
{
    return x;
}

static int acpi_checksum(const uint8_t *data, int len)
{
    int sum, i;
    sum = 0;
    for(i = 0; i < len; i++)
        sum += data[i];
    return (-sum) & 0xff;
}

static void acpi_build_table_header(struct acpi_table_header *h,
                                    char *sig, int len, uint8_t rev)
{
    memcpy(h->signature, sig, 4);
    h->length = cpu_to_le32(len);
    h->revision = rev;
#ifdef BX_QEMU
    memcpy(h->oem_id, "QEMU  ", 6);
    memcpy(h->oem_table_id, "QEMU", 4);
#else
    memcpy(h->oem_id, "BOCHS ", 6);
    memcpy(h->oem_table_id, "BXPC", 4);
#endif
    memcpy(h->oem_table_id + 4, sig, 4);
    h->oem_revision = cpu_to_le32(1);
#ifdef BX_QEMU
    memcpy(h->asl_compiler_id, "QEMU", 4);
#else
    memcpy(h->asl_compiler_id, "BXPC", 4);
#endif
    h->asl_compiler_revision = cpu_to_le32(1);
    h->checksum = acpi_checksum((void *)h, len);
}

/* base_addr must be a multiple of 4KB */
void acpi_bios_init(void)
{
    struct rsdp_descriptor *rsdp;
    struct rsdt_descriptor_rev1 *rsdt;
    struct fadt_descriptor_rev1 *fadt;
    struct facs_descriptor_rev1 *facs;
    struct multiple_apic_table *madt;
<<<<<<< HEAD
    uint8_t *dsdt;
    uint32_t base_addr, rsdt_addr, fadt_addr, addr, facs_addr, dsdt_addr;
=======
    uint8_t *dsdt, *ssdt;
#ifdef BX_QEMU
    struct acpi_20_hpet *hpet;
    uint32_t hpet_addr;
#endif
    uint32_t base_addr, rsdt_addr, fadt_addr, addr, facs_addr, dsdt_addr, ssdt_addr;
>>>>>>> ac327007
    uint32_t acpi_tables_size, madt_addr, madt_size;
    int i;

    /* reserve memory space for tables */
#ifdef BX_USE_EBDA_TABLES
    ebda_cur_addr = align(ebda_cur_addr, 16);
    rsdp = (void *)(ebda_cur_addr);
    ebda_cur_addr += sizeof(*rsdp);
#else
    bios_table_cur_addr = align(bios_table_cur_addr, 16);
    rsdp = (void *)(bios_table_cur_addr);
    bios_table_cur_addr += sizeof(*rsdp);
#endif

    addr = base_addr = ram_size - ACPI_DATA_SIZE;
    rsdt_addr = addr;
    rsdt = (void *)(addr);
    addr += sizeof(*rsdt);

    fadt_addr = addr;
    fadt = (void *)(addr);
    addr += sizeof(*fadt);

    /* XXX: FACS should be in RAM */
    addr = (addr + 63) & ~63; /* 64 byte alignment for FACS */
    facs_addr = addr;
    facs = (void *)(addr);
    addr += sizeof(*facs);

    dsdt_addr = addr;
    dsdt = (void *)(addr);
    addr += sizeof(AmlCode);

    addr = (addr + 7) & ~7;
    madt_addr = addr;
    madt_size = sizeof(*madt) +
<<<<<<< HEAD
        sizeof(struct madt_processor_apic) * MAX_CPUS +
=======
        sizeof(struct madt_processor_apic) * smp_cpus +
#ifdef BX_QEMU
        sizeof(struct madt_io_apic) + sizeof(struct madt_int_override);
#else
>>>>>>> ac327007
        sizeof(struct madt_io_apic);
#endif
    madt = (void *)(addr);
    addr += madt_size;

#ifdef BX_QEMU
    addr = (addr + 7) & ~7;
    hpet_addr = addr;
    hpet = (void *)(addr);
    addr += sizeof(*hpet);
#endif

    acpi_tables_size = addr - base_addr;

    BX_INFO("ACPI tables: RSDP addr=0x%08lx ACPI DATA addr=0x%08lx size=0x%x\n",
            (unsigned long)rsdp,
            (unsigned long)rsdt, acpi_tables_size);

    /* RSDP */
    memset(rsdp, 0, sizeof(*rsdp));
    memcpy(rsdp->signature, "RSD PTR ", 8);
#ifdef BX_QEMU
    memcpy(rsdp->oem_id, "QEMU  ", 6);
#else
    memcpy(rsdp->oem_id, "BOCHS ", 6);
#endif
    rsdp->rsdt_physical_address = cpu_to_le32(rsdt_addr);
    rsdp->checksum = acpi_checksum((void *)rsdp, 20);

    /* RSDT */
    memset(rsdt, 0, sizeof(*rsdt));
    rsdt->table_offset_entry[0] = cpu_to_le32(fadt_addr);
    rsdt->table_offset_entry[1] = cpu_to_le32(madt_addr);
<<<<<<< HEAD
=======
    rsdt->table_offset_entry[2] = cpu_to_le32(ssdt_addr);
#ifdef BX_QEMU
    rsdt->table_offset_entry[3] = cpu_to_le32(hpet_addr);
#endif
>>>>>>> ac327007
    acpi_build_table_header((struct acpi_table_header *)rsdt,
                            "RSDT", sizeof(*rsdt), 1);

    /* FADT */
    memset(fadt, 0, sizeof(*fadt));
    fadt->firmware_ctrl = cpu_to_le32(facs_addr);
    fadt->dsdt = cpu_to_le32(dsdt_addr);
    fadt->model = 1;
    fadt->reserved1 = 0;
    fadt->sci_int = cpu_to_le16(pm_sci_int);
    fadt->smi_cmd = cpu_to_le32(SMI_CMD_IO_ADDR);
    fadt->acpi_enable = 0xf1;
    fadt->acpi_disable = 0xf0;
    fadt->pm1a_evt_blk = cpu_to_le32(pm_io_base);
    fadt->pm1a_cnt_blk = cpu_to_le32(pm_io_base + 0x04);
    fadt->pm_tmr_blk = cpu_to_le32(pm_io_base + 0x08);
    fadt->pm1_evt_len = 4;
    fadt->pm1_cnt_len = 2;
    fadt->pm_tmr_len = 4;
    fadt->plvl2_lat = cpu_to_le16(0xfff); // C2 state not supported
    fadt->plvl3_lat = cpu_to_le16(0xfff); // C3 state not supported
    fadt->gpe0_blk = cpu_to_le32(0xafe0);
    fadt->gpe0_blk_len = 4;
    /* WBINVD + PROC_C1 + SLP_BUTTON + FIX_RTC */
    fadt->flags = cpu_to_le32((1 << 0) | (1 << 2) | (1 << 5) | (1 << 6));
    acpi_build_table_header((struct acpi_table_header *)fadt, "FACP",
                            sizeof(*fadt), 1);

    /* FACS */
    memset(facs, 0, sizeof(*facs));
    memcpy(facs->signature, "FACS", 4);
    facs->length = cpu_to_le32(sizeof(*facs));
    BX_INFO("Firmware waking vector %p\n", &facs->firmware_waking_vector);

    /* DSDT */
    memcpy(dsdt, AmlCode, sizeof(AmlCode));

    /* MADT */
    {
        struct madt_processor_apic *apic;
        struct madt_io_apic *io_apic;
<<<<<<< HEAD
        struct madt_intsrcovr *intsrcovr;
=======
#ifdef BX_QEMU
        struct madt_int_override *int_override;
#endif
>>>>>>> ac327007

        memset(madt, 0, madt_size);
        madt->local_apic_address = cpu_to_le32(0xfee00000);
        madt->flags = cpu_to_le32(1);
        apic = (void *)(madt + 1);
        for(i=0;i<MAX_CPUS;i++) {
            apic->type = APIC_PROCESSOR;
            apic->length = sizeof(*apic);
            apic->processor_id = i;
            apic->local_apic_id = i;
            if (i < smp_cpus)
                apic->flags = cpu_to_le32(1);
            else
                apic->flags = 0;
            apic++;
        }
        io_apic = (void *)apic;
        io_apic->type = APIC_IO;
        io_apic->length = sizeof(*io_apic);
        io_apic->io_apic_id = smp_cpus;
        io_apic->address = cpu_to_le32(0xfec00000);
        io_apic->interrupt = cpu_to_le32(0);
#ifdef BX_QEMU
        io_apic++;

        int_override = (void *)io_apic;
        int_override->type = APIC_XRUPT_OVERRIDE;
        int_override->length = sizeof(*int_override);
        int_override->bus = cpu_to_le32(0);
        int_override->source = cpu_to_le32(0);
        int_override->gsi = cpu_to_le32(2);
        int_override->flags = cpu_to_le32(0);
#endif

        intsrcovr = (struct madt_intsrcovr*)(io_apic + 1);
        for ( i = 0; i < 16; i++ ) {
            if ( PCI_ISA_IRQ_MASK & (1U << i) ) {
                memset(intsrcovr, 0, sizeof(*intsrcovr));
                intsrcovr->type   = APIC_XRUPT_OVERRIDE;
                intsrcovr->length = sizeof(*intsrcovr);
                intsrcovr->source = i;
                intsrcovr->gsi    = i;
                intsrcovr->flags  = 0xd; /* active high, level triggered */
            } else {
                /* No need for a INT source override structure. */
                continue;
            }
            intsrcovr++;
            madt_size += sizeof(struct madt_intsrcovr);
        }
        acpi_build_table_header((struct acpi_table_header *)madt,
                                "APIC", madt_size, 1);
    }

#ifdef BX_QEMU
    /* HPET */
    memset(hpet, 0, sizeof(*hpet));
    /* Note timer_block_id value must be kept in sync with value advertised by
     * emulated hpet
     */
    hpet->timer_block_id = cpu_to_le32(0x8086a201);
    hpet->addr.address = cpu_to_le32(ACPI_HPET_ADDRESS);
    acpi_build_table_header((struct  acpi_table_header *)hpet,
                             "HPET", sizeof(*hpet), 1);
#endif

}

/* SMBIOS entry point -- must be written to a 16-bit aligned address
   between 0xf0000 and 0xfffff.
 */
struct smbios_entry_point {
	char anchor_string[4];
	uint8_t checksum;
	uint8_t length;
	uint8_t smbios_major_version;
	uint8_t smbios_minor_version;
	uint16_t max_structure_size;
	uint8_t entry_point_revision;
	uint8_t formatted_area[5];
	char intermediate_anchor_string[5];
	uint8_t intermediate_checksum;
	uint16_t structure_table_length;
	uint32_t structure_table_address;
	uint16_t number_of_structures;
	uint8_t smbios_bcd_revision;
} __attribute__((__packed__));

/* This goes at the beginning of every SMBIOS structure. */
struct smbios_structure_header {
	uint8_t type;
	uint8_t length;
	uint16_t handle;
} __attribute__((__packed__));

/* SMBIOS type 0 - BIOS Information */
struct smbios_type_0 {
	struct smbios_structure_header header;
	uint8_t vendor_str;
	uint8_t bios_version_str;
	uint16_t bios_starting_address_segment;
	uint8_t bios_release_date_str;
	uint8_t bios_rom_size;
	uint8_t bios_characteristics[8];
	uint8_t bios_characteristics_extension_bytes[2];
	uint8_t system_bios_major_release;
	uint8_t system_bios_minor_release;
	uint8_t embedded_controller_major_release;
	uint8_t embedded_controller_minor_release;
} __attribute__((__packed__));

/* SMBIOS type 1 - System Information */
struct smbios_type_1 {
	struct smbios_structure_header header;
	uint8_t manufacturer_str;
	uint8_t product_name_str;
	uint8_t version_str;
	uint8_t serial_number_str;
	uint8_t uuid[16];
	uint8_t wake_up_type;
	uint8_t sku_number_str;
	uint8_t family_str;
} __attribute__((__packed__));

/* SMBIOS type 3 - System Enclosure (v2.3) */
struct smbios_type_3 {
	struct smbios_structure_header header;
	uint8_t manufacturer_str;
	uint8_t type;
	uint8_t version_str;
	uint8_t serial_number_str;
	uint8_t asset_tag_number_str;
	uint8_t boot_up_state;
	uint8_t power_supply_state;
	uint8_t thermal_state;
	uint8_t security_status;
    uint32_t oem_defined;
    uint8_t height;
    uint8_t number_of_power_cords;
    uint8_t contained_element_count;
    // contained elements follow
} __attribute__((__packed__));

/* SMBIOS type 4 - Processor Information (v2.0) */
struct smbios_type_4 {
	struct smbios_structure_header header;
	uint8_t socket_designation_str;
	uint8_t processor_type;
	uint8_t processor_family;
	uint8_t processor_manufacturer_str;
	uint32_t processor_id[2];
	uint8_t processor_version_str;
	uint8_t voltage;
	uint16_t external_clock;
	uint16_t max_speed;
	uint16_t current_speed;
	uint8_t status;
	uint8_t processor_upgrade;
        uint16_t l1_cache_handle;
        uint16_t l2_cache_handle;
        uint16_t l3_cache_handle;
} __attribute__((__packed__));

/* SMBIOS type 16 - Physical Memory Array
 *   Associated with one type 17 (Memory Device).
 */
struct smbios_type_16 {
	struct smbios_structure_header header;
	uint8_t location;
	uint8_t use;
	uint8_t error_correction;
	uint32_t maximum_capacity;
	uint16_t memory_error_information_handle;
	uint16_t number_of_memory_devices;
} __attribute__((__packed__));

/* SMBIOS type 17 - Memory Device
 *   Associated with one type 19
 */
struct smbios_type_17 {
	struct smbios_structure_header header;
	uint16_t physical_memory_array_handle;
	uint16_t memory_error_information_handle;
	uint16_t total_width;
	uint16_t data_width;
	uint16_t size;
	uint8_t form_factor;
	uint8_t device_set;
	uint8_t device_locator_str;
	uint8_t bank_locator_str;
	uint8_t memory_type;
	uint16_t type_detail;
} __attribute__((__packed__));

/* SMBIOS type 19 - Memory Array Mapped Address */
struct smbios_type_19 {
	struct smbios_structure_header header;
	uint32_t starting_address;
	uint32_t ending_address;
	uint16_t memory_array_handle;
	uint8_t partition_width;
} __attribute__((__packed__));

/* SMBIOS type 20 - Memory Device Mapped Address */
struct smbios_type_20 {
	struct smbios_structure_header header;
	uint32_t starting_address;
	uint32_t ending_address;
	uint16_t memory_device_handle;
	uint16_t memory_array_mapped_address_handle;
	uint8_t partition_row_position;
	uint8_t interleave_position;
	uint8_t interleaved_data_depth;
} __attribute__((__packed__));

/* SMBIOS type 32 - System Boot Information */
struct smbios_type_32 {
	struct smbios_structure_header header;
	uint8_t reserved[6];
	uint8_t boot_status;
} __attribute__((__packed__));

/* SMBIOS type 127 -- End-of-table */
struct smbios_type_127 {
	struct smbios_structure_header header;
} __attribute__((__packed__));

static void
smbios_entry_point_init(void *start,
                        uint16_t max_structure_size,
                        uint16_t structure_table_length,
                        uint32_t structure_table_address,
                        uint16_t number_of_structures)
{
    uint8_t sum;
    int i;
    struct smbios_entry_point *ep = (struct smbios_entry_point *)start;

    memcpy(ep->anchor_string, "_SM_", 4);
    ep->length = 0x1f;
    ep->smbios_major_version = 2;
    ep->smbios_minor_version = 4;
    ep->max_structure_size = max_structure_size;
    ep->entry_point_revision = 0;
    memset(ep->formatted_area, 0, 5);
    memcpy(ep->intermediate_anchor_string, "_DMI_", 5);

    ep->structure_table_length = structure_table_length;
    ep->structure_table_address = structure_table_address;
    ep->number_of_structures = number_of_structures;
    ep->smbios_bcd_revision = 0x24;

    ep->checksum = 0;
    ep->intermediate_checksum = 0;

    sum = 0;
    for (i = 0; i < 0x10; i++)
        sum += ((int8_t *)start)[i];
    ep->checksum = -sum;

    sum = 0;
    for (i = 0x10; i < ep->length; i++)
        sum += ((int8_t *)start)[i];
    ep->intermediate_checksum = -sum;
    }

/* Type 0 -- BIOS Information */
#define RELEASE_DATE_STR "01/01/2007"
static void *
smbios_type_0_init(void *start)
{
    struct smbios_type_0 *p = (struct smbios_type_0 *)start;

    p->header.type = 0;
    p->header.length = sizeof(struct smbios_type_0);
    p->header.handle = 0;

    p->vendor_str = 1;
    p->bios_version_str = 1;
    p->bios_starting_address_segment = 0xe800;
    p->bios_release_date_str = 2;
    p->bios_rom_size = 0; /* FIXME */

    memset(p->bios_characteristics, 0, 8);
    p->bios_characteristics[0] = 0x08; /* BIOS characteristics not supported */
    p->bios_characteristics_extension_bytes[0] = 0;
    p->bios_characteristics_extension_bytes[1] = 0;

    p->system_bios_major_release = 1;
    p->system_bios_minor_release = 0;
    p->embedded_controller_major_release = 0xff;
    p->embedded_controller_minor_release = 0xff;

    start += sizeof(struct smbios_type_0);
    memcpy((char *)start, BX_APPNAME, sizeof(BX_APPNAME));
    start += sizeof(BX_APPNAME);
    memcpy((char *)start, RELEASE_DATE_STR, sizeof(RELEASE_DATE_STR));
    start += sizeof(RELEASE_DATE_STR);
    *((uint8_t *)start) = 0;

    return start+1;
}

/* Type 1 -- System Information */
static void *
smbios_type_1_init(void *start)
{
    struct smbios_type_1 *p = (struct smbios_type_1 *)start;
    p->header.type = 1;
    p->header.length = sizeof(struct smbios_type_1);
    p->header.handle = 0x100;

    p->manufacturer_str = 0;
    p->product_name_str = 0;
    p->version_str = 0;
    p->serial_number_str = 0;

    memcpy(p->uuid, bios_uuid, 16);

    p->wake_up_type = 0x06; /* power switch */
    p->sku_number_str = 0;
    p->family_str = 0;

    start += sizeof(struct smbios_type_1);
    *((uint16_t *)start) = 0;

    return start+2;
}

/* Type 3 -- System Enclosure */
static void *
smbios_type_3_init(void *start)
{
    struct smbios_type_3 *p = (struct smbios_type_3 *)start;

    p->header.type = 3;
    p->header.length = sizeof(struct smbios_type_3);
    p->header.handle = 0x300;

    p->manufacturer_str = 0;
    p->type = 0x01; /* other */
    p->version_str = 0;
    p->serial_number_str = 0;
    p->asset_tag_number_str = 0;
    p->boot_up_state = 0x03; /* safe */
    p->power_supply_state = 0x03; /* safe */
    p->thermal_state = 0x03; /* safe */
    p->security_status = 0x02; /* unknown */
    p->oem_defined = 0;
    p->height = 0;
    p->number_of_power_cords = 0;
    p->contained_element_count = 0;

    start += sizeof(struct smbios_type_3);
    *((uint16_t *)start) = 0;

    return start+2;
}

/* Type 4 -- Processor Information */
static void *
smbios_type_4_init(void *start, unsigned int cpu_number)
{
    struct smbios_type_4 *p = (struct smbios_type_4 *)start;

    p->header.type = 4;
    p->header.length = sizeof(struct smbios_type_4);
    p->header.handle = 0x400 + cpu_number;

    p->socket_designation_str = 1;
    p->processor_type = 0x03; /* CPU */
    p->processor_family = 0x01; /* other */
    p->processor_manufacturer_str = 0;

    p->processor_id[0] = cpuid_signature;
    p->processor_id[1] = cpuid_features;

    p->processor_version_str = 0;
    p->voltage = 0;
    p->external_clock = 0;

    p->max_speed = 0; /* unknown */
    p->current_speed = 0; /* unknown */

    p->status = 0x41; /* socket populated, CPU enabled */
    p->processor_upgrade = 0x01; /* other */

    p->l1_cache_handle = 0xffff; /* cache information structure not provided */
    p->l2_cache_handle = 0xffff;
    p->l3_cache_handle = 0xffff;

    start += sizeof(struct smbios_type_4);

    memcpy((char *)start, "CPU  " "\0" "" "\0" "", 7);
	((char *)start)[4] = cpu_number + '0';

    return start+7;
}

/* Type 16 -- Physical Memory Array */
static void *
smbios_type_16_init(void *start, uint32_t memsize, int nr_mem_devs)
{
    struct smbios_type_16 *p = (struct smbios_type_16*)start;

    p->header.type = 16;
    p->header.length = sizeof(struct smbios_type_16);
    p->header.handle = 0x1000;

    p->location = 0x01; /* other */
    p->use = 0x03; /* system memory */
    p->error_correction = 0x01; /* other */
    p->maximum_capacity = memsize * 1024;
    p->memory_error_information_handle = 0xfffe; /* none provided */
    p->number_of_memory_devices = nr_mem_devs;

    start += sizeof(struct smbios_type_16);
    *((uint16_t *)start) = 0;

    return start + 2;
}

/* Type 17 -- Memory Device */
static void *
smbios_type_17_init(void *start, uint32_t memory_size_mb, int instance)
{
    struct smbios_type_17 *p = (struct smbios_type_17 *)start;

    p->header.type = 17;
    p->header.length = sizeof(struct smbios_type_17);
    p->header.handle = 0x1100 + instance;

    p->physical_memory_array_handle = 0x1000;
    p->total_width = 64;
    p->data_width = 64;
/* TODO: should assert in case something is wrong   ASSERT((memory_size_mb & ~0x7fff) == 0); */
    p->size = memory_size_mb;
    p->form_factor = 0x09; /* DIMM */
    p->device_set = 0;
    p->device_locator_str = 1;
    p->bank_locator_str = 0;
    p->memory_type = 0x07; /* RAM */
    p->type_detail = 0;

    start += sizeof(struct smbios_type_17);
    snprintf(start, 8, "DIMM %d", instance);
    start += strlen(start) + 1;
    *((uint8_t *)start) = 0;

    return start+1;
}

/* Type 19 -- Memory Array Mapped Address */
static void *
smbios_type_19_init(void *start, uint32_t memory_size_mb, int instance)
{
    struct smbios_type_19 *p = (struct smbios_type_19 *)start;

    p->header.type = 19;
    p->header.length = sizeof(struct smbios_type_19);
    p->header.handle = 0x1300 + instance;

<<<<<<< HEAD
    p->starting_address = instance << 24;
    p->ending_address = p->starting_address + (memory_size_mb << 10) - 1;
=======
    p->starting_address = 0;
    p->ending_address = (memory_size_mb * 1024) - 1;
>>>>>>> ac327007
    p->memory_array_handle = 0x1000;
    p->partition_width = 1;

    start += sizeof(struct smbios_type_19);
    *((uint16_t *)start) = 0;

    return start + 2;
}

/* Type 20 -- Memory Device Mapped Address */
static void *
smbios_type_20_init(void *start, uint32_t memory_size_mb, int instance)
{
    struct smbios_type_20 *p = (struct smbios_type_20 *)start;

    p->header.type = 20;
    p->header.length = sizeof(struct smbios_type_20);
    p->header.handle = 0x1400 + instance;

<<<<<<< HEAD
    p->starting_address = instance << 24;
    p->ending_address = p->starting_address + (memory_size_mb << 10) - 1;
    p->memory_device_handle = 0x1100 + instance;
    p->memory_array_mapped_address_handle = 0x1300 + instance;
=======
    p->starting_address = 0;
    p->ending_address = (memory_size_mb * 1024) - 1;
    p->memory_device_handle = 0x1100;
    p->memory_array_mapped_address_handle = 0x1300;
>>>>>>> ac327007
    p->partition_row_position = 1;
    p->interleave_position = 0;
    p->interleaved_data_depth = 0;

    start += sizeof(struct smbios_type_20);

    *((uint16_t *)start) = 0;
    return start+2;
}

/* Type 32 -- System Boot Information */
static void *
smbios_type_32_init(void *start)
{
    struct smbios_type_32 *p = (struct smbios_type_32 *)start;

    p->header.type = 32;
    p->header.length = sizeof(struct smbios_type_32);
    p->header.handle = 0x2000;
    memset(p->reserved, 0, 6);
    p->boot_status = 0; /* no errors detected */

    start += sizeof(struct smbios_type_32);
    *((uint16_t *)start) = 0;

    return start+2;
}

/* Type 127 -- End of Table */
static void *
smbios_type_127_init(void *start)
{
    struct smbios_type_127 *p = (struct smbios_type_127 *)start;

    p->header.type = 127;
    p->header.length = sizeof(struct smbios_type_127);
    p->header.handle = 0x7f00;

    start += sizeof(struct smbios_type_127);
    *((uint16_t *)start) = 0;

    return start + 2;
}

void smbios_init(void)
{
    unsigned cpu_num, nr_structs = 0, max_struct_size = 0;
    char *start, *p, *q;
    int memsize = (ram_end == ram_size) ? ram_size / (1024 * 1024) :
                  (ram_end - (1ull << 32) + ram_size) / (1024 * 1024);
    int i, nr_mem_devs;

#ifdef BX_USE_EBDA_TABLES
    ebda_cur_addr = align(ebda_cur_addr, 16);
    start = (void *)(ebda_cur_addr);
#else
    bios_table_cur_addr = align(bios_table_cur_addr, 16);
    start = (void *)(bios_table_cur_addr);
#endif

	p = (char *)start + sizeof(struct smbios_entry_point);

#define add_struct(fn) do{ \
    q = (fn); \
    nr_structs++; \
    if ((q - p) > max_struct_size) \
        max_struct_size = q - p; \
    p = q; \
}while (0)

    add_struct(smbios_type_0_init(p));
    add_struct(smbios_type_1_init(p));
    add_struct(smbios_type_3_init(p));
    for (cpu_num = 1; cpu_num <= smp_cpus; cpu_num++)
        add_struct(smbios_type_4_init(p, cpu_num));

    /* Each 'memory device' covers up to 16GB of address space. */
    nr_mem_devs = (memsize + 0x3fff) >> 14;
    add_struct(smbios_type_16_init(p, memsize, nr_mem_devs));
    for ( i = 0; i < nr_mem_devs; i++ )
    {
        uint32_t dev_memsize = ((i == (nr_mem_devs - 1))
                                ? (((memsize-1) & 0x3fff)+1) : 0x4000);
        add_struct(smbios_type_17_init(p, dev_memsize, i));
        add_struct(smbios_type_19_init(p, dev_memsize, i));
        add_struct(smbios_type_20_init(p, dev_memsize, i));
    }

    add_struct(smbios_type_32_init(p));
    add_struct(smbios_type_127_init(p));

#undef add_struct

    smbios_entry_point_init(
        start, max_struct_size,
        (p - (char *)start) - sizeof(struct smbios_entry_point),
        (uint32_t)(start + sizeof(struct smbios_entry_point)),
        nr_structs);

#ifdef BX_USE_EBDA_TABLES
    ebda_cur_addr += (p - (char *)start);
#else
    bios_table_cur_addr += (p - (char *)start);
#endif

    BX_INFO("SMBIOS table addr=0x%08lx\n", (unsigned long)start);
}

static uint32_t find_resume_vector(void)
{
    unsigned long addr, start, end;

#ifdef BX_USE_EBDA_TABLES
    start = align(ebda_cur_addr, 16);
    end = 0xa000 << 4;
#else
    if (bios_table_cur_addr == 0)
        return 0;
    start = align(bios_table_cur_addr, 16);
    end = bios_table_end_addr;
#endif

    for (addr = start; addr < end; addr += 16) {
        if (!memcmp((void*)addr, "RSD PTR ", 8)) {
            struct rsdp_descriptor *rsdp = (void*)addr;
            struct rsdt_descriptor_rev1 *rsdt = (void*)rsdp->rsdt_physical_address;
            struct fadt_descriptor_rev1 *fadt = (void*)rsdt->table_offset_entry[0];
            struct facs_descriptor_rev1 *facs = (void*)fadt->firmware_ctrl;
            return facs->firmware_waking_vector;
        }
    }

    return 0;
}

static void find_440fx(PCIDevice *d)
{
    uint16_t vendor_id, device_id;

    vendor_id = pci_config_readw(d, PCI_VENDOR_ID);
    device_id = pci_config_readw(d, PCI_DEVICE_ID);

    if (vendor_id == PCI_VENDOR_ID_INTEL && device_id == PCI_DEVICE_ID_INTEL_82441)
        i440_pcidev = *d;
}

static void reinit_piix4_pm(PCIDevice *d)
{
    uint16_t vendor_id, device_id;

    vendor_id = pci_config_readw(d, PCI_VENDOR_ID);
    device_id = pci_config_readw(d, PCI_DEVICE_ID);

    if (vendor_id == PCI_VENDOR_ID_INTEL && device_id == PCI_DEVICE_ID_INTEL_82371AB_3)
        piix4_pm_enable(d);
}

void rombios32_init(uint32_t *s3_resume_vector, uint8_t *shutdown_flag)
{
    BX_INFO("Starting rombios32\n");
    BX_INFO("Shutdown flag %x\n", *shutdown_flag);

#ifdef BX_QEMU
    qemu_cfg_port = qemu_cfg_port_probe();
#endif

    init_smp_msrs();

    ram_probe();

    cpu_probe();

    setup_mtrr();

    smp_probe();

    find_bios_table_area();

    if (*shutdown_flag == 0xfe) {
        /* redirect bios read access to RAM */
        pci_for_each_device(find_440fx);
        bios_lock_shadow_ram(); /* bios is already copied */
        *s3_resume_vector = find_resume_vector();
        if (!*s3_resume_vector) {
            BX_INFO("This is S3 resume but wakeup vector is NULL\n");
        } else {
            BX_INFO("S3 resume vector %p\n", *s3_resume_vector);
            pci_for_each_device(reinit_piix4_pm);
        }
        return;
    }

    pci_bios_init();

    if (bios_table_cur_addr != 0) {

        mptable_init();

        uuid_probe();

        smbios_init();

        if (acpi_enabled)
            acpi_bios_init();

        bios_lock_shadow_ram();

        BX_INFO("bios_table_cur_addr: 0x%08lx\n", bios_table_cur_addr);
        if (bios_table_cur_addr > bios_table_end_addr)
            BX_PANIC("bios_table_end_addr overflow!\n");
#ifdef BX_USE_EBDA_TABLES
        BX_INFO("ebda_cur_addr: 0x%08lx\n", ebda_cur_addr);
        if (ebda_cur_addr > 0xA0000)
            BX_PANIC("ebda_cur_addr overflow!\n");
#endif
    }
}<|MERGE_RESOLUTION|>--- conflicted
+++ resolved
@@ -69,21 +69,6 @@
 
 #define BIOS_TMP_STORAGE  0x00030000 /* 64 KB used to copy the BIOS to shadow RAM */
 
-<<<<<<< HEAD
-#define MSR_MTRRcap			0x000000fe
-#define MSR_MTRRfix64K_00000		0x00000250
-#define MSR_MTRRfix16K_80000		0x00000258
-#define MSR_MTRRfix16K_A0000		0x00000259
-#define MSR_MTRRfix4K_C0000		0x00000268
-#define MSR_MTRRfix4K_C8000		0x00000269
-#define MSR_MTRRfix4K_D0000		0x0000026a
-#define MSR_MTRRfix4K_D8000		0x0000026b
-#define MSR_MTRRfix4K_E0000		0x0000026c
-#define MSR_MTRRfix4K_E8000		0x0000026d
-#define MSR_MTRRfix4K_F0000		0x0000026e
-#define MSR_MTRRfix4K_F8000		0x0000026f
-#define MSR_MTRRdefType			0x000002ff
-=======
 #define MSR_MTRRcap                     0x000000fe
 #define MSR_MTRRfix64K_00000            0x00000250
 #define MSR_MTRRfix16K_80000            0x00000258
@@ -97,7 +82,6 @@
 #define MSR_MTRRfix4K_F0000             0x0000026e
 #define MSR_MTRRfix4K_F8000             0x0000026f
 #define MSR_MTRRdefType                 0x000002ff
->>>>>>> ac327007
 
 #define MTRRphysBase_MSR(reg) (0x200 + 2 * (reg))
 #define MTRRphysMask_MSR(reg) (0x200 + 2 * (reg) + 1)
@@ -470,14 +454,11 @@
 unsigned long bios_table_cur_addr;
 unsigned long bios_table_end_addr;
 
-<<<<<<< HEAD
 void init_smp_msrs(void)
 {
     *(uint32_t *)SMP_MSR_ADDR = 0;
 }
 
-=======
->>>>>>> ac327007
 void wrmsr_smp(uint32_t index, uint64_t val)
 {
     static struct { uint32_t ecx, eax, edx; } *p = (void *)SMP_MSR_ADDR;
@@ -561,28 +542,19 @@
         uint64_t val;
     } u;
 
-<<<<<<< HEAD
-=======
-    *(uint32_t *)SMP_MSR_ADDR = 0;
-
     if (!(cpuid_features & CPUID_MTRR))
         return;
 
     if (!(cpuid_features & CPUID_MSR))
         return;
 
->>>>>>> ac327007
     mtrr_cap = rdmsr(MSR_MTRRcap);
     vcnt = mtrr_cap & 0xff;
     fix = mtrr_cap & 0x100;
     wc = mtrr_cap & 0x400;
     if (!vcnt || !fix)
-<<<<<<< HEAD
-	return;
-=======
         return;
 
->>>>>>> ac327007
     u.val = 0;
     for (i = 0; i < 8; ++i)
         if (ram_size >= 65536 * (i + 1))
@@ -630,7 +602,6 @@
   ebda_cur_addr = ((*(uint16_t *)(0x40e)) << 4) + 0x380;
   BX_INFO("ebda_cur_addr: 0x%08lx\n", ebda_cur_addr);
 #endif
-  setup_mtrr();
 }
 
 /****************************************************/
@@ -664,13 +635,8 @@
 #ifndef BX_QEMU
         delay_ms(10);
 #else
-<<<<<<< HEAD
-	while (cmos_readb(0x5f) + 1 != readw(&smp_cpus))
-	    ;
-=======
         while (cmos_readb(0x5f) + 1 != readw(&smp_cpus))
             ;
->>>>>>> ac327007
 #endif
     }
     BX_INFO("Found %d cpu(s)\n", readw(&smp_cpus));
@@ -1298,15 +1264,12 @@
 struct rsdt_descriptor_rev1
 {
 	ACPI_TABLE_HEADER_DEF                           /* ACPI common table header */
-<<<<<<< HEAD
+#ifdef BX_QEMU
 	uint32_t                             table_offset_entry [2]; /* Array of pointers to other */
-=======
-#ifdef BX_QEMU
-	uint32_t                             table_offset_entry [4]; /* Array of pointers to other */
+//	uint32_t                             table_offset_entry [4]; /* Array of pointers to other */
 #else
 	uint32_t                             table_offset_entry [3]; /* Array of pointers to other */
 #endif
->>>>>>> ac327007
 			 /* ACPI tables */
 } __attribute__((__packed__));
 
@@ -1482,15 +1445,6 @@
 			  * lines start */
 } __attribute__((__packed__));
 
-<<<<<<< HEAD
-struct madt_intsrcovr {
-	APIC_HEADER_DEF
-	uint8_t  bus;
-	uint8_t  source;
-	uint32_t gsi;
-	uint16_t flags;
-} __attribute__((packed));
-=======
 #ifdef BX_QEMU
 struct madt_int_override
 {
@@ -1501,7 +1455,6 @@
 	uint16_t               flags;   /* MPS INTI flags */
 } __attribute__((__packed__));
 #endif
->>>>>>> ac327007
 
 #include "acpi-dsdt.hex"
 
@@ -1556,17 +1509,12 @@
     struct fadt_descriptor_rev1 *fadt;
     struct facs_descriptor_rev1 *facs;
     struct multiple_apic_table *madt;
-<<<<<<< HEAD
-    uint8_t *dsdt;
-    uint32_t base_addr, rsdt_addr, fadt_addr, addr, facs_addr, dsdt_addr;
-=======
     uint8_t *dsdt, *ssdt;
 #ifdef BX_QEMU
     struct acpi_20_hpet *hpet;
     uint32_t hpet_addr;
 #endif
     uint32_t base_addr, rsdt_addr, fadt_addr, addr, facs_addr, dsdt_addr, ssdt_addr;
->>>>>>> ac327007
     uint32_t acpi_tables_size, madt_addr, madt_size;
     int i;
 
@@ -1603,24 +1551,22 @@
     addr = (addr + 7) & ~7;
     madt_addr = addr;
     madt_size = sizeof(*madt) +
-<<<<<<< HEAD
         sizeof(struct madt_processor_apic) * MAX_CPUS +
-=======
-        sizeof(struct madt_processor_apic) * smp_cpus +
 #ifdef BX_QEMU
-        sizeof(struct madt_io_apic) + sizeof(struct madt_int_override);
+        sizeof(struct madt_io_apic) /* + sizeof(struct madt_int_override) */;
 #else
->>>>>>> ac327007
         sizeof(struct madt_io_apic);
 #endif
     madt = (void *)(addr);
     addr += madt_size;
 
 #ifdef BX_QEMU
+#ifdef HPET_WORKS_IN_KVM
     addr = (addr + 7) & ~7;
     hpet_addr = addr;
     hpet = (void *)(addr);
     addr += sizeof(*hpet);
+#endif
 #endif
 
     acpi_tables_size = addr - base_addr;
@@ -1644,13 +1590,10 @@
     memset(rsdt, 0, sizeof(*rsdt));
     rsdt->table_offset_entry[0] = cpu_to_le32(fadt_addr);
     rsdt->table_offset_entry[1] = cpu_to_le32(madt_addr);
-<<<<<<< HEAD
-=======
-    rsdt->table_offset_entry[2] = cpu_to_le32(ssdt_addr);
+    //rsdt->table_offset_entry[2] = cpu_to_le32(ssdt_addr);
 #ifdef BX_QEMU
-    rsdt->table_offset_entry[3] = cpu_to_le32(hpet_addr);
-#endif
->>>>>>> ac327007
+    //rsdt->table_offset_entry[3] = cpu_to_le32(hpet_addr);
+#endif
     acpi_build_table_header((struct acpi_table_header *)rsdt,
                             "RSDT", sizeof(*rsdt), 1);
 
@@ -1692,13 +1635,9 @@
     {
         struct madt_processor_apic *apic;
         struct madt_io_apic *io_apic;
-<<<<<<< HEAD
-        struct madt_intsrcovr *intsrcovr;
-=======
 #ifdef BX_QEMU
         struct madt_int_override *int_override;
 #endif
->>>>>>> ac327007
 
         memset(madt, 0, madt_size);
         madt->local_apic_address = cpu_to_le32(0xfee00000);
@@ -1722,6 +1661,7 @@
         io_apic->address = cpu_to_le32(0xfec00000);
         io_apic->interrupt = cpu_to_le32(0);
 #ifdef BX_QEMU
+#ifdef HPET_WORKS_IN_KVM
         io_apic++;
 
         int_override = (void *)io_apic;
@@ -1732,22 +1672,23 @@
         int_override->gsi = cpu_to_le32(2);
         int_override->flags = cpu_to_le32(0);
 #endif
-
-        intsrcovr = (struct madt_intsrcovr*)(io_apic + 1);
+#endif
+
+        int_override = (struct madt_int_override*)(io_apic + 1);
         for ( i = 0; i < 16; i++ ) {
             if ( PCI_ISA_IRQ_MASK & (1U << i) ) {
-                memset(intsrcovr, 0, sizeof(*intsrcovr));
-                intsrcovr->type   = APIC_XRUPT_OVERRIDE;
-                intsrcovr->length = sizeof(*intsrcovr);
-                intsrcovr->source = i;
-                intsrcovr->gsi    = i;
-                intsrcovr->flags  = 0xd; /* active high, level triggered */
+                memset(int_override, 0, sizeof(*int_override));
+                int_override->type   = APIC_XRUPT_OVERRIDE;
+                int_override->length = sizeof(*int_override);
+                int_override->source = i;
+                int_override->gsi    = i;
+                int_override->flags  = 0xd; /* active high, level triggered */
             } else {
                 /* No need for a INT source override structure. */
                 continue;
             }
-            intsrcovr++;
-            madt_size += sizeof(struct madt_intsrcovr);
+            int_override++;
+            madt_size += sizeof(struct madt_int_override);
         }
         acpi_build_table_header((struct acpi_table_header *)madt,
                                 "APIC", madt_size, 1);
@@ -1755,6 +1696,7 @@
 
 #ifdef BX_QEMU
     /* HPET */
+#ifdef HPET_WORKS_IN_KVM
     memset(hpet, 0, sizeof(*hpet));
     /* Note timer_block_id value must be kept in sync with value advertised by
      * emulated hpet
@@ -1763,6 +1705,7 @@
     hpet->addr.address = cpu_to_le32(ACPI_HPET_ADDRESS);
     acpi_build_table_header((struct  acpi_table_header *)hpet,
                              "HPET", sizeof(*hpet), 1);
+#endif
 #endif
 
 }
@@ -2161,13 +2104,8 @@
     p->header.length = sizeof(struct smbios_type_19);
     p->header.handle = 0x1300 + instance;
 
-<<<<<<< HEAD
     p->starting_address = instance << 24;
     p->ending_address = p->starting_address + (memory_size_mb << 10) - 1;
-=======
-    p->starting_address = 0;
-    p->ending_address = (memory_size_mb * 1024) - 1;
->>>>>>> ac327007
     p->memory_array_handle = 0x1000;
     p->partition_width = 1;
 
@@ -2187,17 +2125,10 @@
     p->header.length = sizeof(struct smbios_type_20);
     p->header.handle = 0x1400 + instance;
 
-<<<<<<< HEAD
     p->starting_address = instance << 24;
     p->ending_address = p->starting_address + (memory_size_mb << 10) - 1;
     p->memory_device_handle = 0x1100 + instance;
     p->memory_array_mapped_address_handle = 0x1300 + instance;
-=======
-    p->starting_address = 0;
-    p->ending_address = (memory_size_mb * 1024) - 1;
-    p->memory_device_handle = 0x1100;
-    p->memory_array_mapped_address_handle = 0x1300;
->>>>>>> ac327007
     p->partition_row_position = 1;
     p->interleave_position = 0;
     p->interleaved_data_depth = 0;
