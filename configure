--- conflicted
+++ resolved
@@ -1912,11 +1912,6 @@
     exit 1
 fi
 
-<<<<<<< HEAD
-if test "$xen" = "yes" ; then
-  echo "CONFIG_XEN=y" >> $config_host_mak
-fi
-
 # this is a temp hack needed for kvm
 if test "$kvm" = "yes" ; then
     echo "KVM_CFLAGS=$kvm_cflags" >> $config_host_mak
@@ -1924,8 +1919,6 @@
 
 echo "KVM_KMOD=$kvm_kmod" >> $config_host_mak
 
-=======
->>>>>>> 5647eb74
 tools=
 if test `expr "$target_list" : ".*softmmu.*"` != 0 ; then
   tools="qemu-img\$(EXESUF) $tools"
