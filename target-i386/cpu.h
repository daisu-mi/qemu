/*
 * i386 virtual CPU header
 *
 *  Copyright (c) 2003 Fabrice Bellard
 *
 * This library is free software; you can redistribute it and/or
 * modify it under the terms of the GNU Lesser General Public
 * License as published by the Free Software Foundation; either
 * version 2 of the License, or (at your option) any later version.
 *
 * This library is distributed in the hope that it will be useful,
 * but WITHOUT ANY WARRANTY; without even the implied warranty of
 * MERCHANTABILITY or FITNESS FOR A PARTICULAR PURPOSE.  See the GNU
 * Lesser General Public License for more details.
 *
 * You should have received a copy of the GNU Lesser General Public
 * License along with this library; if not, write to the Free Software
 * Foundation, Inc., 59 Temple Place, Suite 330, Boston, MA  02111-1307  USA
 */
#ifndef CPU_I386_H
#define CPU_I386_H

#include "config.h"

#ifdef TARGET_X86_64
#define TARGET_LONG_BITS 64
#else
#define TARGET_LONG_BITS 32
#endif

/* target supports implicit self modifying code */
#define TARGET_HAS_SMC
/* support for self modifying code even if the modified instruction is
   close to the modifying instruction */
#define TARGET_HAS_PRECISE_SMC

#define TARGET_HAS_ICE 1

#ifdef TARGET_X86_64
#define ELF_MACHINE	EM_X86_64
#else
#define ELF_MACHINE	EM_386
#endif

#include "cpu-defs.h"

#include "softfloat.h"

#if defined(__i386__) && !defined(CONFIG_SOFTMMU) && !defined(__APPLE__)
#define USE_CODE_COPY
#endif

#define R_EAX 0
#define R_ECX 1
#define R_EDX 2
#define R_EBX 3
#define R_ESP 4
#define R_EBP 5
#define R_ESI 6
#define R_EDI 7

#define R_AL 0
#define R_CL 1
#define R_DL 2
#define R_BL 3
#define R_AH 4
#define R_CH 5
#define R_DH 6
#define R_BH 7

#define R_ES 0
#define R_CS 1
#define R_SS 2
#define R_DS 3
#define R_FS 4
#define R_GS 5

/* segment descriptor fields */
#define DESC_G_MASK     (1 << 23)
#define DESC_B_SHIFT    22
#define DESC_B_MASK     (1 << DESC_B_SHIFT)
#define DESC_L_SHIFT    21 /* x86_64 only : 64 bit code segment */
#define DESC_L_MASK     (1 << DESC_L_SHIFT)
#define DESC_AVL_MASK   (1 << 20)
#define DESC_P_MASK     (1 << 15)
#define DESC_DPL_SHIFT  13
#define DESC_DPL_MASK   (1 << DESC_DPL_SHIFT)
#define DESC_S_MASK     (1 << 12)
#define DESC_TYPE_SHIFT 8
#define DESC_A_MASK     (1 << 8)

#define DESC_CS_MASK    (1 << 11) /* 1=code segment 0=data segment */
#define DESC_C_MASK     (1 << 10) /* code: conforming */
#define DESC_R_MASK     (1 << 9)  /* code: readable */

#define DESC_E_MASK     (1 << 10) /* data: expansion direction */
#define DESC_W_MASK     (1 << 9)  /* data: writable */

#define DESC_TSS_BUSY_MASK (1 << 9)

/* eflags masks */
#define CC_C   	0x0001
#define CC_P 	0x0004
#define CC_A	0x0010
#define CC_Z	0x0040
#define CC_S    0x0080
#define CC_O    0x0800

#define TF_SHIFT   8
#define IOPL_SHIFT 12
#define VM_SHIFT   17

#define TF_MASK 		0x00000100
#define IF_MASK 		0x00000200
#define DF_MASK 		0x00000400
#define IOPL_MASK		0x00003000
#define NT_MASK	         	0x00004000
#define RF_MASK			0x00010000
#define VM_MASK			0x00020000
#define AC_MASK			0x00040000
#define VIF_MASK                0x00080000
#define VIP_MASK                0x00100000
#define ID_MASK                 0x00200000

/* hidden flags - used internally by qemu to represent additional cpu
   states. Only the CPL, INHIBIT_IRQ and HALTED are not redundant. We avoid
   using the IOPL_MASK, TF_MASK and VM_MASK bit position to ease oring
   with eflags. */
/* current cpl */
#define HF_CPL_SHIFT         0
/* true if soft mmu is being used */
#define HF_SOFTMMU_SHIFT     2
/* true if hardware interrupts must be disabled for next instruction */
#define HF_INHIBIT_IRQ_SHIFT 3
/* 16 or 32 segments */
#define HF_CS32_SHIFT        4
#define HF_SS32_SHIFT        5
/* zero base for DS, ES and SS : can be '0' only in 32 bit CS segment */
#define HF_ADDSEG_SHIFT      6
/* copy of CR0.PE (protected mode) */
#define HF_PE_SHIFT          7
#define HF_TF_SHIFT          8 /* must be same as eflags */
#define HF_MP_SHIFT          9 /* the order must be MP, EM, TS */
#define HF_EM_SHIFT         10
#define HF_TS_SHIFT         11
#define HF_IOPL_SHIFT       12 /* must be same as eflags */
#define HF_LMA_SHIFT        14 /* only used on x86_64: long mode active */
#define HF_CS64_SHIFT       15 /* only used on x86_64: 64 bit code segment  */
#define HF_OSFXSR_SHIFT     16 /* CR4.OSFXSR */
#define HF_VM_SHIFT         17 /* must be same as eflags */
#define HF_HALTED_SHIFT     18 /* CPU halted */
#define HF_SMM_SHIFT        19 /* CPU in SMM mode */
<<<<<<< HEAD
=======
#define HF_GIF_SHIFT        20 /* if set CPU takes interrupts */
#define HF_HIF_SHIFT        21 /* shadow copy of IF_MASK when in SVM */
>>>>>>> 5632a7b7

#define HF_CPL_MASK          (3 << HF_CPL_SHIFT)
#define HF_SOFTMMU_MASK      (1 << HF_SOFTMMU_SHIFT)
#define HF_INHIBIT_IRQ_MASK  (1 << HF_INHIBIT_IRQ_SHIFT)
#define HF_CS32_MASK         (1 << HF_CS32_SHIFT)
#define HF_SS32_MASK         (1 << HF_SS32_SHIFT)
#define HF_ADDSEG_MASK       (1 << HF_ADDSEG_SHIFT)
#define HF_PE_MASK           (1 << HF_PE_SHIFT)
#define HF_TF_MASK           (1 << HF_TF_SHIFT)
#define HF_MP_MASK           (1 << HF_MP_SHIFT)
#define HF_EM_MASK           (1 << HF_EM_SHIFT)
#define HF_TS_MASK           (1 << HF_TS_SHIFT)
#define HF_IOPL_MASK         (3 << HF_IOPL_SHIFT)
#define HF_LMA_MASK          (1 << HF_LMA_SHIFT)
#define HF_CS64_MASK         (1 << HF_CS64_SHIFT)
#define HF_OSFXSR_MASK       (1 << HF_OSFXSR_SHIFT)
#define HF_VM_MASK           (1 << HF_VM_SHIFT)
#define HF_HALTED_MASK       (1 << HF_HALTED_SHIFT)
#define HF_SMM_MASK          (1 << HF_SMM_SHIFT)
<<<<<<< HEAD

#define CR0_PE_SHIFT 0
#define CR0_MP_SHIFT 1
=======
#define HF_GIF_MASK          (1 << HF_GIF_SHIFT)
#define HF_HIF_MASK          (1 << HF_HIF_SHIFT)
>>>>>>> 5632a7b7

#define CR0_PE_MASK  (1 << 0)
#define CR0_MP_MASK  (1 << 1)
#define CR0_EM_MASK  (1 << 2)
#define CR0_TS_MASK  (1 << 3)
#define CR0_ET_MASK  (1 << 4)
#define CR0_NE_MASK  (1 << 5)
#define CR0_WP_MASK  (1 << 16)
#define CR0_AM_MASK  (1 << 18)
#define CR0_PG_MASK  (1 << 31)

#define CR4_VME_MASK  (1 << 0)
#define CR4_PVI_MASK  (1 << 1)
#define CR4_TSD_MASK  (1 << 2)
#define CR4_DE_MASK   (1 << 3)
#define CR4_PSE_MASK  (1 << 4)
#define CR4_PAE_MASK  (1 << 5)
#define CR4_PGE_MASK  (1 << 7)
#define CR4_PCE_MASK  (1 << 8)
#define CR4_OSFXSR_SHIFT 9
#define CR4_OSFXSR_MASK (1 << CR4_OSFXSR_SHIFT)
#define CR4_OSXMMEXCPT_MASK  (1 << 10)

#define PG_PRESENT_BIT	0
#define PG_RW_BIT	1
#define PG_USER_BIT	2
#define PG_PWT_BIT	3
#define PG_PCD_BIT	4
#define PG_ACCESSED_BIT	5
#define PG_DIRTY_BIT	6
#define PG_PSE_BIT	7
#define PG_GLOBAL_BIT	8
#define PG_NX_BIT	63

#define PG_PRESENT_MASK  (1 << PG_PRESENT_BIT)
#define PG_RW_MASK	 (1 << PG_RW_BIT)
#define PG_USER_MASK	 (1 << PG_USER_BIT)
#define PG_PWT_MASK	 (1 << PG_PWT_BIT)
#define PG_PCD_MASK	 (1 << PG_PCD_BIT)
#define PG_ACCESSED_MASK (1 << PG_ACCESSED_BIT)
#define PG_DIRTY_MASK	 (1 << PG_DIRTY_BIT)
#define PG_PSE_MASK	 (1 << PG_PSE_BIT)
#define PG_GLOBAL_MASK	 (1 << PG_GLOBAL_BIT)
#define PG_NX_MASK	 (1LL << PG_NX_BIT)

#define PG_ERROR_W_BIT     1

#define PG_ERROR_P_MASK    0x01
#define PG_ERROR_W_MASK    (1 << PG_ERROR_W_BIT)
#define PG_ERROR_U_MASK    0x04
#define PG_ERROR_RSVD_MASK 0x08
#define PG_ERROR_I_D_MASK  0x10

#define MSR_IA32_APICBASE               0x1b
#define MSR_IA32_APICBASE_BSP           (1<<8)
#define MSR_IA32_APICBASE_ENABLE        (1<<11)
#define MSR_IA32_APICBASE_BASE          (0xfffff<<12)

#define MSR_IA32_SYSENTER_CS            0x174
#define MSR_IA32_SYSENTER_ESP           0x175
#define MSR_IA32_SYSENTER_EIP           0x176

#define MSR_MCG_CAP                     0x179
#define MSR_MCG_STATUS                  0x17a
#define MSR_MCG_CTL                     0x17b

#define MSR_PAT                         0x277

#define MSR_EFER                        0xc0000080

#define MSR_EFER_SCE   (1 << 0)
#define MSR_EFER_LME   (1 << 8)
#define MSR_EFER_LMA   (1 << 10)
#define MSR_EFER_NXE   (1 << 11)
#define MSR_EFER_FFXSR (1 << 14)

#define MSR_STAR                        0xc0000081
#define MSR_LSTAR                       0xc0000082
#define MSR_CSTAR                       0xc0000083
#define MSR_FMASK                       0xc0000084
#define MSR_FSBASE                      0xc0000100
#define MSR_GSBASE                      0xc0000101
#define MSR_KERNELGSBASE                0xc0000102

#define MSR_VM_HSAVE_PA                 0xc0010117

/* cpuid_features bits */
#define CPUID_FP87 (1 << 0)
#define CPUID_VME  (1 << 1)
#define CPUID_DE   (1 << 2)
#define CPUID_PSE  (1 << 3)
#define CPUID_TSC  (1 << 4)
#define CPUID_MSR  (1 << 5)
#define CPUID_PAE  (1 << 6)
#define CPUID_MCE  (1 << 7)
#define CPUID_CX8  (1 << 8)
#define CPUID_APIC (1 << 9)
#define CPUID_SEP  (1 << 11) /* sysenter/sysexit */
#define CPUID_MTRR (1 << 12)
#define CPUID_PGE  (1 << 13)
#define CPUID_MCA  (1 << 14)
#define CPUID_CMOV (1 << 15)
#define CPUID_PAT  (1 << 16)
#define CPUID_PSE36   (1 << 17)
#define CPUID_CLFLUSH (1 << 19)
/* ... */
#define CPUID_MMX  (1 << 23)
#define CPUID_FXSR (1 << 24)
#define CPUID_SSE  (1 << 25)
#define CPUID_SSE2 (1 << 26)

#define CPUID_EXT_SSE3     (1 << 0)
#define CPUID_EXT_MONITOR  (1 << 3)
#define CPUID_EXT_CX16     (1 << 13)

#define CPUID_EXT2_SYSCALL (1 << 11)
#define CPUID_EXT2_NX      (1 << 20)
#define CPUID_EXT2_FFXSR   (1 << 25)
#define CPUID_EXT2_LM      (1 << 29)

#define CPUID_EXT3_SVM     (1 << 2)

#define EXCP00_DIVZ	0
#define EXCP01_SSTP	1
#define EXCP02_NMI	2
#define EXCP03_INT3	3
#define EXCP04_INTO	4
#define EXCP05_BOUND	5
#define EXCP06_ILLOP	6
#define EXCP07_PREX	7
#define EXCP08_DBLE	8
#define EXCP09_XERR	9
#define EXCP0A_TSS	10
#define EXCP0B_NOSEG	11
#define EXCP0C_STACK	12
#define EXCP0D_GPF	13
#define EXCP0E_PAGE	14
#define EXCP10_COPR	16
#define EXCP11_ALGN	17
#define EXCP12_MCHK	18

enum {
    CC_OP_DYNAMIC, /* must use dynamic code to get cc_op */
    CC_OP_EFLAGS,  /* all cc are explicitely computed, CC_SRC = flags */

    CC_OP_MULB, /* modify all flags, C, O = (CC_SRC != 0) */
    CC_OP_MULW,
    CC_OP_MULL,
    CC_OP_MULQ,

    CC_OP_ADDB, /* modify all flags, CC_DST = res, CC_SRC = src1 */
    CC_OP_ADDW,
    CC_OP_ADDL,
    CC_OP_ADDQ,

    CC_OP_ADCB, /* modify all flags, CC_DST = res, CC_SRC = src1 */
    CC_OP_ADCW,
    CC_OP_ADCL,
    CC_OP_ADCQ,

    CC_OP_SUBB, /* modify all flags, CC_DST = res, CC_SRC = src1 */
    CC_OP_SUBW,
    CC_OP_SUBL,
    CC_OP_SUBQ,

    CC_OP_SBBB, /* modify all flags, CC_DST = res, CC_SRC = src1 */
    CC_OP_SBBW,
    CC_OP_SBBL,
    CC_OP_SBBQ,

    CC_OP_LOGICB, /* modify all flags, CC_DST = res */
    CC_OP_LOGICW,
    CC_OP_LOGICL,
    CC_OP_LOGICQ,

    CC_OP_INCB, /* modify all flags except, CC_DST = res, CC_SRC = C */
    CC_OP_INCW,
    CC_OP_INCL,
    CC_OP_INCQ,

    CC_OP_DECB, /* modify all flags except, CC_DST = res, CC_SRC = C  */
    CC_OP_DECW,
    CC_OP_DECL,
    CC_OP_DECQ,

    CC_OP_SHLB, /* modify all flags, CC_DST = res, CC_SRC.msb = C */
    CC_OP_SHLW,
    CC_OP_SHLL,
    CC_OP_SHLQ,

    CC_OP_SARB, /* modify all flags, CC_DST = res, CC_SRC.lsb = C */
    CC_OP_SARW,
    CC_OP_SARL,
    CC_OP_SARQ,

    CC_OP_NB,
};

#ifdef FLOATX80
#define USE_X86LDOUBLE
#endif

#ifdef USE_X86LDOUBLE
typedef floatx80 CPU86_LDouble;
#else
typedef float64 CPU86_LDouble;
#endif

typedef struct SegmentCache {
    uint32_t selector;
    target_ulong base;
    uint32_t limit;
    uint32_t flags;
} SegmentCache;

typedef union {
    uint8_t _b[16];
    uint16_t _w[8];
    uint32_t _l[4];
    uint64_t _q[2];
    float32 _s[4];
    float64 _d[2];
} XMMReg;

typedef union {
    uint8_t _b[8];
    uint16_t _w[2];
    uint32_t _l[1];
    uint64_t q;
} MMXReg;

#ifdef WORDS_BIGENDIAN
#define XMM_B(n) _b[15 - (n)]
#define XMM_W(n) _w[7 - (n)]
#define XMM_L(n) _l[3 - (n)]
#define XMM_S(n) _s[3 - (n)]
#define XMM_Q(n) _q[1 - (n)]
#define XMM_D(n) _d[1 - (n)]

#define MMX_B(n) _b[7 - (n)]
#define MMX_W(n) _w[3 - (n)]
#define MMX_L(n) _l[1 - (n)]
#else
#define XMM_B(n) _b[n]
#define XMM_W(n) _w[n]
#define XMM_L(n) _l[n]
#define XMM_S(n) _s[n]
#define XMM_Q(n) _q[n]
#define XMM_D(n) _d[n]

#define MMX_B(n) _b[n]
#define MMX_W(n) _w[n]
#define MMX_L(n) _l[n]
#endif
#define MMX_Q(n) q

#ifdef TARGET_X86_64
#define CPU_NB_REGS 16
#else
#define CPU_NB_REGS 8
#endif

typedef struct CPUX86State {
#if TARGET_LONG_BITS > HOST_LONG_BITS
    /* temporaries if we cannot store them in host registers */
    target_ulong t0, t1, t2;
#endif

    /* standard registers */
    target_ulong regs[CPU_NB_REGS];
    target_ulong eip;
    target_ulong eflags; /* eflags register. During CPU emulation, CC
                        flags and DF are set to zero because they are
                        stored elsewhere */

    /* emulator internal eflags handling */
    target_ulong cc_src;
    target_ulong cc_dst;
    uint32_t cc_op;
    int32_t df; /* D flag : 1 if D = 0, -1 if D = 1 */
    uint32_t hflags; /* hidden flags, see HF_xxx constants */

    /* segments */
    SegmentCache segs[6]; /* selector values */
    SegmentCache ldt;
    SegmentCache tr;
    SegmentCache gdt; /* only base and limit are used */
    SegmentCache idt; /* only base and limit are used */

    target_ulong cr[5]; /* NOTE: cr1 is unused */
    uint32_t a20_mask;

    /* FPU state */
    unsigned int fpstt; /* top of stack index */
    unsigned int fpus;
    unsigned int fpuc;
    uint8_t fptags[8];   /* 0 = valid, 1 = empty */
    union {
#ifdef USE_X86LDOUBLE
        CPU86_LDouble d __attribute__((aligned(16)));
#else
        CPU86_LDouble d;
#endif
        MMXReg mmx;
    } fpregs[8];

    /* emulator internal variables */
    float_status fp_status;
    CPU86_LDouble ft0;
    union {
	float f;
        double d;
	int i32;
        int64_t i64;
    } fp_convert;

    float_status sse_status;
    uint32_t mxcsr;
    XMMReg xmm_regs[CPU_NB_REGS];
    XMMReg xmm_t0;
    MMXReg mmx_t0;

    /* sysenter registers */
    uint32_t sysenter_cs;
    uint32_t sysenter_esp;
    uint32_t sysenter_eip;
    uint64_t efer;
    uint64_t star;

    target_phys_addr_t vm_hsave;
    target_phys_addr_t vm_vmcb;
    uint64_t intercept;
    uint16_t intercept_cr_read;
    uint16_t intercept_cr_write;
    uint16_t intercept_dr_read;
    uint16_t intercept_dr_write;
    uint32_t intercept_exceptions;

#ifdef TARGET_X86_64
    target_ulong lstar;
    target_ulong cstar;
    target_ulong fmask;
    target_ulong kernelgsbase;
#endif

#ifdef USE_KVM
    uint64_t tsc; /* time stamp counter */
    uint8_t ready_for_interrupt_injection;
#endif
    uint64_t pat;

    /* temporary data for USE_CODE_COPY mode */
#ifdef USE_CODE_COPY
    uint32_t tmp0;
    uint32_t saved_esp;
    int native_fp_regs; /* if true, the FPU state is in the native CPU regs */
#endif

    /* exception/interrupt handling */
    jmp_buf jmp_env;
    int exception_index;
    int error_code;
    int exception_is_int;
    target_ulong exception_next_eip;
    target_ulong dr[8]; /* debug registers */
    uint32_t smbase;
<<<<<<< HEAD
    int interrupt_request; 
=======
    int interrupt_request;
>>>>>>> 5632a7b7
    int user_mode_only; /* user mode only simulation */
    int old_exception;  /* exception in flight */

    CPU_COMMON

    /* processor features (e.g. for CPUID insn) */
    uint32_t cpuid_level;
    uint32_t cpuid_vendor1;
    uint32_t cpuid_vendor2;
    uint32_t cpuid_vendor3;
    uint32_t cpuid_version;
    uint32_t cpuid_features;
    uint32_t cpuid_ext_features;
    uint32_t cpuid_xlevel;
    uint32_t cpuid_model[12];
    uint32_t cpuid_ext2_features;
    uint32_t cpuid_ext3_features;
    uint32_t cpuid_apic_id;

#ifdef USE_KQEMU
    int kqemu_enabled;
    int last_io_time;
#endif

#ifdef USE_KVM
#define BITS_PER_LONG (8 * sizeof (uint32_t))
#define NR_IRQ_WORDS (256/ BITS_PER_LONG)
    uint32_t kvm_interrupt_bitmap[NR_IRQ_WORDS];
#endif

    /* in order to simplify APIC support, we leave this pointer to the
       user */
    struct APICState *apic_state;
} CPUX86State;

CPUX86State *cpu_x86_init(void);
int cpu_x86_exec(CPUX86State *s);
void cpu_x86_close(CPUX86State *s);
int cpu_get_pic_interrupt(CPUX86State *s);
/* MSDOS compatibility mode FPU exception support */
void cpu_set_ferr(CPUX86State *s);

/* this function must always be used to load data in the segment
   cache: it synchronizes the hflags with the segment cache values */
static inline void cpu_x86_load_seg_cache(CPUX86State *env,
                                          int seg_reg, unsigned int selector,
                                          target_ulong base,
<<<<<<< HEAD
                                          unsigned int limit, 
=======
                                          unsigned int limit,
>>>>>>> 5632a7b7
                                          unsigned int flags)
{
    SegmentCache *sc;
    unsigned int new_hflags;

    sc = &env->segs[seg_reg];
    sc->selector = selector;
    sc->base = base;
    sc->limit = limit;
    sc->flags = flags;

    /* update the hidden flags */
    {
        if (seg_reg == R_CS) {
#ifdef TARGET_X86_64
            if ((env->hflags & HF_LMA_MASK) && (flags & DESC_L_MASK)) {
                /* long mode */
                env->hflags |= HF_CS32_MASK | HF_SS32_MASK | HF_CS64_MASK;
                env->hflags &= ~(HF_ADDSEG_MASK);
            } else
#endif
            {
                /* legacy / compatibility case */
                new_hflags = (env->segs[R_CS].flags & DESC_B_MASK)
                    >> (DESC_B_SHIFT - HF_CS32_SHIFT);
                env->hflags = (env->hflags & ~(HF_CS32_MASK | HF_CS64_MASK)) |
                    new_hflags;
            }
        }
        new_hflags = (env->segs[R_SS].flags & DESC_B_MASK)
            >> (DESC_B_SHIFT - HF_SS32_SHIFT);
        if (env->hflags & HF_CS64_MASK) {
            /* zero base assumed for DS, ES and SS in long mode */
        } else if (!(env->cr[0] & CR0_PE_MASK) ||
                   (env->eflags & VM_MASK) ||
                   !(env->hflags & HF_CS32_MASK)) {
            /* XXX: try to avoid this test. The problem comes from the
               fact that is real mode or vm86 mode we only modify the
               'base' and 'selector' fields of the segment cache to go
               faster. A solution may be to force addseg to one in
               translate-i386.c. */
            new_hflags |= HF_ADDSEG_MASK;
        } else {
            new_hflags |= ((env->segs[R_DS].base |
                            env->segs[R_ES].base |
                            env->segs[R_SS].base) != 0) <<
                HF_ADDSEG_SHIFT;
        }
        env->hflags = (env->hflags &
                       ~(HF_SS32_MASK | HF_ADDSEG_MASK)) | new_hflags;
    }
}

/* wrapper, just in case memory mappings must be changed */
static inline void cpu_x86_set_cpl(CPUX86State *s, int cpl)
{
#if HF_CPL_MASK == 3
    s->hflags = (s->hflags & ~HF_CPL_MASK) | cpl;
#else
#error HF_CPL_MASK is hardcoded
#endif
}

/* used for debug or cpu save/restore */
void cpu_get_fp80(uint64_t *pmant, uint16_t *pexp, CPU86_LDouble f);
CPU86_LDouble cpu_set_fp80(uint64_t mant, uint16_t upper);

/* the following helpers are only usable in user mode simulation as
   they can trigger unexpected exceptions */
void cpu_x86_load_seg(CPUX86State *s, int seg_reg, int selector);
void cpu_x86_fsave(CPUX86State *s, uint8_t *ptr, int data32);
void cpu_x86_frstor(CPUX86State *s, uint8_t *ptr, int data32);

/* you can call this signal handler from your SIGBUS and SIGSEGV
   signal handlers to inform the virtual CPU of exceptions. non zero
   is returned if the signal was handled by the virtual CPU.  */
<<<<<<< HEAD
int cpu_x86_signal_handler(int host_signum, void *pinfo, 
=======
int cpu_x86_signal_handler(int host_signum, void *pinfo,
>>>>>>> 5632a7b7
                           void *puc);
void cpu_x86_set_a20(CPUX86State *env, int a20_state);

uint64_t cpu_get_tsc(CPUX86State *env);

void cpu_set_apic_base(CPUX86State *env, uint64_t val);
uint64_t cpu_get_apic_base(CPUX86State *env);
void cpu_set_apic_tpr(CPUX86State *env, uint8_t val);
#ifndef NO_CPU_IO_DEFS
uint8_t cpu_get_apic_tpr(CPUX86State *env);
#endif
void cpu_smm_update(CPUX86State *env);

/* will be suppressed */
void cpu_x86_update_cr0(CPUX86State *env, uint32_t new_cr0);

/* used to debug */
#define X86_DUMP_FPU  0x0001 /* dump FPU state too */
#define X86_DUMP_CCOP 0x0002 /* dump qemu flag cache */

#ifdef USE_KQEMU
static inline int cpu_get_time_fast(void)
{
    int low, high;
    asm volatile("rdtsc" : "=a" (low), "=d" (high));
    return low;
}
#endif

#define TARGET_PAGE_BITS 12

#define CPUState CPUX86State
#define cpu_init cpu_x86_init
#define cpu_exec cpu_x86_exec
#define cpu_gen_code cpu_x86_gen_code
#define cpu_signal_handler cpu_x86_signal_handler

#include "cpu-all.h"

#include "svm.h"

#endif /* CPU_I386_H */<|MERGE_RESOLUTION|>--- conflicted
+++ resolved
@@ -150,11 +150,8 @@
 #define HF_VM_SHIFT         17 /* must be same as eflags */
 #define HF_HALTED_SHIFT     18 /* CPU halted */
 #define HF_SMM_SHIFT        19 /* CPU in SMM mode */
-<<<<<<< HEAD
-=======
 #define HF_GIF_SHIFT        20 /* if set CPU takes interrupts */
 #define HF_HIF_SHIFT        21 /* shadow copy of IF_MASK when in SVM */
->>>>>>> 5632a7b7
 
 #define HF_CPL_MASK          (3 << HF_CPL_SHIFT)
 #define HF_SOFTMMU_MASK      (1 << HF_SOFTMMU_SHIFT)
@@ -174,14 +171,11 @@
 #define HF_VM_MASK           (1 << HF_VM_SHIFT)
 #define HF_HALTED_MASK       (1 << HF_HALTED_SHIFT)
 #define HF_SMM_MASK          (1 << HF_SMM_SHIFT)
-<<<<<<< HEAD
+#define HF_GIF_MASK          (1 << HF_GIF_SHIFT)
+#define HF_HIF_MASK          (1 << HF_HIF_SHIFT)
 
 #define CR0_PE_SHIFT 0
 #define CR0_MP_SHIFT 1
-=======
-#define HF_GIF_MASK          (1 << HF_GIF_SHIFT)
-#define HF_HIF_MASK          (1 << HF_HIF_SHIFT)
->>>>>>> 5632a7b7
 
 #define CR0_PE_MASK  (1 << 0)
 #define CR0_MP_MASK  (1 << 1)
@@ -548,11 +542,7 @@
     target_ulong exception_next_eip;
     target_ulong dr[8]; /* debug registers */
     uint32_t smbase;
-<<<<<<< HEAD
-    int interrupt_request; 
-=======
     int interrupt_request;
->>>>>>> 5632a7b7
     int user_mode_only; /* user mode only simulation */
     int old_exception;  /* exception in flight */
 
@@ -600,11 +590,7 @@
 static inline void cpu_x86_load_seg_cache(CPUX86State *env,
                                           int seg_reg, unsigned int selector,
                                           target_ulong base,
-<<<<<<< HEAD
-                                          unsigned int limit, 
-=======
                                           unsigned int limit,
->>>>>>> 5632a7b7
                                           unsigned int flags)
 {
     SegmentCache *sc;
@@ -681,11 +667,7 @@
 /* you can call this signal handler from your SIGBUS and SIGSEGV
    signal handlers to inform the virtual CPU of exceptions. non zero
    is returned if the signal was handled by the virtual CPU.  */
-<<<<<<< HEAD
-int cpu_x86_signal_handler(int host_signum, void *pinfo, 
-=======
 int cpu_x86_signal_handler(int host_signum, void *pinfo,
->>>>>>> 5632a7b7
                            void *puc);
 void cpu_x86_set_a20(CPUX86State *env, int a20_state);
 
