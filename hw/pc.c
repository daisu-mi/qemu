--- conflicted
+++ resolved
@@ -1066,16 +1066,13 @@
 	return env->cpuid_apic_id == 0;
 }
 
-<<<<<<< HEAD
-CPUState *pc_new_cpu(int cpu, const char *cpu_model, int pci_enabled)
+CPUState *pc_new_cpu(const char *cpu_model)
 {
         CPUState *env = cpu_init(cpu_model);
         if (!env) {
             fprintf(stderr, "Unable to find x86 CPU definition\n");
             exit(1);
         }
-        if (cpu != 0)
-            env->halted = 1;
         if ((env->cpuid_features & CPUID_APIC) || smp_cpus > 1) {
             env->cpuid_apic_id = env->cpu_index;
             /* APIC reset callback resets cpu */
@@ -1088,26 +1085,7 @@
      * it can access invalid state and crash.
      */
     qemu_init_vcpu(env);
-	return env;
-=======
-static CPUState *pc_new_cpu(const char *cpu_model)
-{
-    CPUState *env;
-
-    env = cpu_init(cpu_model);
-    if (!env) {
-        fprintf(stderr, "Unable to find x86 CPU definition\n");
-        exit(1);
-    }
-    if ((env->cpuid_features & CPUID_APIC) || smp_cpus > 1) {
-        env->cpuid_apic_id = env->cpu_index;
-        /* APIC reset callback resets cpu */
-        apic_init(env);
-    } else {
-        qemu_register_reset((QEMUResetHandler*)cpu_reset, env);
-    }
     return env;
->>>>>>> 3a31f36a
 }
 
 /* PC hardware initialisation */
@@ -1152,15 +1130,9 @@
         cpu_model = "qemu32";
 #endif
     }
-<<<<<<< HEAD
-    
-    for(i = 0; i < smp_cpus; i++) {
-	env = pc_new_cpu(i, cpu_model, pci_enabled);
-=======
 
     for (i = 0; i < smp_cpus; i++) {
         env = pc_new_cpu(cpu_model);
->>>>>>> 3a31f36a
     }
 
     vmport_init();
