/*
 * QEMU PC System Emulator
 *
 * Copyright (c) 2003-2004 Fabrice Bellard
 *
 * Permission is hereby granted, free of charge, to any person obtaining a copy
 * of this software and associated documentation files (the "Software"), to deal
 * in the Software without restriction, including without limitation the rights
 * to use, copy, modify, merge, publish, distribute, sublicense, and/or sell
 * copies of the Software, and to permit persons to whom the Software is
 * furnished to do so, subject to the following conditions:
 *
 * The above copyright notice and this permission notice shall be included in
 * all copies or substantial portions of the Software.
 *
 * THE SOFTWARE IS PROVIDED "AS IS", WITHOUT WARRANTY OF ANY KIND, EXPRESS OR
 * IMPLIED, INCLUDING BUT NOT LIMITED TO THE WARRANTIES OF MERCHANTABILITY,
 * FITNESS FOR A PARTICULAR PURPOSE AND NONINFRINGEMENT. IN NO EVENT SHALL
 * THE AUTHORS OR COPYRIGHT HOLDERS BE LIABLE FOR ANY CLAIM, DAMAGES OR OTHER
 * LIABILITY, WHETHER IN AN ACTION OF CONTRACT, TORT OR OTHERWISE, ARISING FROM,
 * OUT OF OR IN CONNECTION WITH THE SOFTWARE OR THE USE OR OTHER DEALINGS IN
 * THE SOFTWARE.
 */
#include "hw.h"
#include "pc.h"
#include "fdc.h"
#include "pci.h"
#include "block.h"
#include "sysemu.h"
#include "audio/audio.h"
#include "net.h"
#include "smbus.h"
#include "boards.h"
#include "monitor.h"
#include "fw_cfg.h"
#include "hpet_emul.h"
#include "watchdog.h"
#include "smbios.h"
#include "device-assignment.h"

#include "qemu-kvm.h"

/* output Bochs bios info messages */
//#define DEBUG_BIOS

#define BIOS_FILENAME "bios.bin"
#define VGABIOS_FILENAME "vgabios.bin"
#define VGABIOS_CIRRUS_FILENAME "vgabios-cirrus.bin"
#define EXTBOOT_FILENAME "extboot.bin"

#define PC_MAX_BIOS_SIZE (4 * 1024 * 1024)

/* Leave a chunk of memory at the top of RAM for the BIOS ACPI tables.  */
#define ACPI_DATA_SIZE       0x10000
#define BIOS_CFG_IOPORT 0x510
#define FW_CFG_ACPI_TABLES (FW_CFG_ARCH_LOCAL + 0)
#define FW_CFG_SMBIOS_ENTRIES (FW_CFG_ARCH_LOCAL + 1)

#define MAX_IDE_BUS 2

static fdctrl_t *floppy_controller;
static RTCState *rtc_state;
static PITState *pit;
static IOAPICState *ioapic;
static PCIDevice *i440fx_state;

typedef struct rom_reset_data {
    uint8_t *data;
    target_phys_addr_t addr;
    unsigned size;
} RomResetData;

static void option_rom_reset(void *_rrd)
{
    RomResetData *rrd = _rrd;

    cpu_physical_memory_write_rom(rrd->addr, rrd->data, rrd->size);
}

static void option_rom_setup_reset(target_phys_addr_t addr, unsigned size)
{
    RomResetData *rrd = qemu_malloc(sizeof *rrd);

    rrd->data = qemu_malloc(size);
    cpu_physical_memory_read(addr, rrd->data, size);
    rrd->addr = addr;
    rrd->size = size;
    qemu_register_reset(option_rom_reset, 0, rrd);
}

static void ioport80_write(void *opaque, uint32_t addr, uint32_t data)
{
}

/* MSDOS compatibility mode FPU exception support */
static qemu_irq ferr_irq;
/* XXX: add IGNNE support */
void cpu_set_ferr(CPUX86State *s)
{
    qemu_irq_raise(ferr_irq);
}

static void ioportF0_write(void *opaque, uint32_t addr, uint32_t data)
{
    qemu_irq_lower(ferr_irq);
}

/* TSC handling */
uint64_t cpu_get_tsc(CPUX86State *env)
{
    /* Note: when using kqemu, it is more logical to return the host TSC
       because kqemu does not trap the RDTSC instruction for
       performance reasons */
#ifdef CONFIG_KQEMU
    if (env->kqemu_enabled) {
        return cpu_get_real_ticks();
    } else
#endif
    {
        return cpu_get_ticks();
    }
}

/* SMM support */
void cpu_smm_update(CPUState *env)
{
    if (i440fx_state && env == first_cpu)
        i440fx_set_smm(i440fx_state, (env->hflags >> HF_SMM_SHIFT) & 1);
}


/* IRQ handling */
int cpu_get_pic_interrupt(CPUState *env)
{
    int intno;

    intno = apic_get_interrupt(env);
    if (intno >= 0) {
        /* set irq request if a PIC irq is still pending */
        /* XXX: improve that */
        pic_update_irq(isa_pic);
        return intno;
    }
    /* read the irq from the PIC */
    if (!apic_accept_pic_intr(env))
        return -1;

    intno = pic_read_irq(isa_pic);
    return intno;
}

static void pic_irq_request(void *opaque, int irq, int level)
{
    CPUState *env = first_cpu;

    if (env->apic_state) {
        while (env) {
            if (apic_accept_pic_intr(env))
                apic_deliver_pic_intr(env, level);
            env = env->next_cpu;
        }
    } else {
        if (level)
            cpu_interrupt(env, CPU_INTERRUPT_HARD);
        else
            cpu_reset_interrupt(env, CPU_INTERRUPT_HARD);
    }
}

/* PC cmos mappings */

#define REG_EQUIPMENT_BYTE          0x14

static int cmos_get_fd_drive_type(int fd0)
{
    int val;

    switch (fd0) {
    case 0:
        /* 1.44 Mb 3"5 drive */
        val = 4;
        break;
    case 1:
        /* 2.88 Mb 3"5 drive */
        val = 5;
        break;
    case 2:
        /* 1.2 Mb 5"5 drive */
        val = 2;
        break;
    default:
        val = 0;
        break;
    }
    return val;
}

static void cmos_init_hd(int type_ofs, int info_ofs, BlockDriverState *hd)
{
    RTCState *s = rtc_state;
    int cylinders, heads, sectors;
    bdrv_get_geometry_hint(hd, &cylinders, &heads, &sectors);
    rtc_set_memory(s, type_ofs, 47);
    rtc_set_memory(s, info_ofs, cylinders);
    rtc_set_memory(s, info_ofs + 1, cylinders >> 8);
    rtc_set_memory(s, info_ofs + 2, heads);
    rtc_set_memory(s, info_ofs + 3, 0xff);
    rtc_set_memory(s, info_ofs + 4, 0xff);
    rtc_set_memory(s, info_ofs + 5, 0xc0 | ((heads > 8) << 3));
    rtc_set_memory(s, info_ofs + 6, cylinders);
    rtc_set_memory(s, info_ofs + 7, cylinders >> 8);
    rtc_set_memory(s, info_ofs + 8, sectors);
}

/* convert boot_device letter to something recognizable by the bios */
static int boot_device2nibble(char boot_device)
{
    switch(boot_device) {
    case 'a':
    case 'b':
        return 0x01; /* floppy boot */
    case 'c':
        return 0x02; /* hard drive boot */
    case 'd':
        return 0x03; /* CD-ROM boot */
    case 'n':
        return 0x04; /* Network boot */
    }
    return 0;
}

/* copy/pasted from cmos_init, should be made a general function
 and used there as well */
static int pc_boot_set(void *opaque, const char *boot_device)
{
    Monitor *mon = cur_mon;
#define PC_MAX_BOOT_DEVICES 3
    RTCState *s = (RTCState *)opaque;
    int nbds, bds[3] = { 0, };
    int i;

    nbds = strlen(boot_device);
    if (nbds > PC_MAX_BOOT_DEVICES) {
        monitor_printf(mon, "Too many boot devices for PC\n");
        return(1);
    }
    for (i = 0; i < nbds; i++) {
        bds[i] = boot_device2nibble(boot_device[i]);
        if (bds[i] == 0) {
            monitor_printf(mon, "Invalid boot device for PC: '%c'\n",
                           boot_device[i]);
            return(1);
        }
    }
    rtc_set_memory(s, 0x3d, (bds[1] << 4) | bds[0]);
    rtc_set_memory(s, 0x38, (bds[2] << 4));
    return(0);
}

/* hd_table must contain 4 block drivers */
static void cmos_init(ram_addr_t ram_size, ram_addr_t above_4g_mem_size,
                      const char *boot_device, BlockDriverState **hd_table)
{
    RTCState *s = rtc_state;
    int nbds, bds[3] = { 0, };
    int val;
    int fd0, fd1, nb;
    int i;

    /* various important CMOS locations needed by PC/Bochs bios */

    /* memory size */
    val = 640; /* base memory in K */
    rtc_set_memory(s, 0x15, val);
    rtc_set_memory(s, 0x16, val >> 8);

    val = (ram_size / 1024) - 1024;
    if (val > 65535)
        val = 65535;
    rtc_set_memory(s, 0x17, val);
    rtc_set_memory(s, 0x18, val >> 8);
    rtc_set_memory(s, 0x30, val);
    rtc_set_memory(s, 0x31, val >> 8);

    if (above_4g_mem_size) {
        rtc_set_memory(s, 0x5b, (unsigned int)above_4g_mem_size >> 16);
        rtc_set_memory(s, 0x5c, (unsigned int)above_4g_mem_size >> 24);
        rtc_set_memory(s, 0x5d, (uint64_t)above_4g_mem_size >> 32);
    }

    if (ram_size > (16 * 1024 * 1024))
        val = (ram_size / 65536) - ((16 * 1024 * 1024) / 65536);
    else
        val = 0;
    if (val > 65535)
        val = 65535;
    rtc_set_memory(s, 0x34, val);
    rtc_set_memory(s, 0x35, val >> 8);

    /* set the number of CPU */
    rtc_set_memory(s, 0x5f, smp_cpus - 1);

    /* set boot devices, and disable floppy signature check if requested */
#define PC_MAX_BOOT_DEVICES 3
    nbds = strlen(boot_device);
    if (nbds > PC_MAX_BOOT_DEVICES) {
        fprintf(stderr, "Too many boot devices for PC\n");
        exit(1);
    }
    for (i = 0; i < nbds; i++) {
        bds[i] = boot_device2nibble(boot_device[i]);
        if (bds[i] == 0) {
            fprintf(stderr, "Invalid boot device for PC: '%c'\n",
                    boot_device[i]);
            exit(1);
        }
    }
    rtc_set_memory(s, 0x3d, (bds[1] << 4) | bds[0]);
    rtc_set_memory(s, 0x38, (bds[2] << 4) | (fd_bootchk ?  0x0 : 0x1));

    /* floppy type */

    fd0 = fdctrl_get_drive_type(floppy_controller, 0);
    fd1 = fdctrl_get_drive_type(floppy_controller, 1);

    val = (cmos_get_fd_drive_type(fd0) << 4) | cmos_get_fd_drive_type(fd1);
    rtc_set_memory(s, 0x10, val);

    val = 0;
    nb = 0;
    if (fd0 < 3)
        nb++;
    if (fd1 < 3)
        nb++;
    switch (nb) {
    case 0:
        break;
    case 1:
        val |= 0x01; /* 1 drive, ready for boot */
        break;
    case 2:
        val |= 0x41; /* 2 drives, ready for boot */
        break;
    }
    val |= 0x02; /* FPU is there */
    val |= 0x04; /* PS/2 mouse installed */
    rtc_set_memory(s, REG_EQUIPMENT_BYTE, val);

    /* hard drives */

    rtc_set_memory(s, 0x12, (hd_table[0] ? 0xf0 : 0) | (hd_table[1] ? 0x0f : 0));
    if (hd_table[0])
        cmos_init_hd(0x19, 0x1b, hd_table[0]);
    if (hd_table[1])
        cmos_init_hd(0x1a, 0x24, hd_table[1]);

    val = 0;
    for (i = 0; i < 4; i++) {
        if (hd_table[i]) {
            int cylinders, heads, sectors, translation;
            /* NOTE: bdrv_get_geometry_hint() returns the physical
                geometry.  It is always such that: 1 <= sects <= 63, 1
                <= heads <= 16, 1 <= cylinders <= 16383. The BIOS
                geometry can be different if a translation is done. */
            translation = bdrv_get_translation_hint(hd_table[i]);
            if (translation == BIOS_ATA_TRANSLATION_AUTO) {
                bdrv_get_geometry_hint(hd_table[i], &cylinders, &heads, &sectors);
                if (cylinders <= 1024 && heads <= 16 && sectors <= 63) {
                    /* No translation. */
                    translation = 0;
                } else {
                    /* LBA translation. */
                    translation = 1;
                }
            } else {
                translation--;
            }
            val |= translation << (i * 2);
        }
    }
    rtc_set_memory(s, 0x39, val);
}

void ioport_set_a20(int enable)
{
    /* XXX: send to all CPUs ? */
    cpu_x86_set_a20(first_cpu, enable);
}

int ioport_get_a20(void)
{
    return ((first_cpu->a20_mask >> 20) & 1);
}

static void ioport92_write(void *opaque, uint32_t addr, uint32_t val)
{
    ioport_set_a20((val >> 1) & 1);
    /* XXX: bit 0 is fast reset */
}

static uint32_t ioport92_read(void *opaque, uint32_t addr)
{
    return ioport_get_a20() << 1;
}

/***********************************************************/
/* Bochs BIOS debug ports */

static void bochs_bios_write(void *opaque, uint32_t addr, uint32_t val)
{
    static const char shutdown_str[8] = "Shutdown";
    static int shutdown_index = 0;

    switch(addr) {
        /* Bochs BIOS messages */
    case 0x400:
    case 0x401:
        fprintf(stderr, "BIOS panic at rombios.c, line %d\n", val);
        exit(1);
    case 0x402:
    case 0x403:
#ifdef DEBUG_BIOS
        fprintf(stderr, "%c", val);
#endif
        break;
    case 0x8900:
        /* same as Bochs power off */
        if (val == shutdown_str[shutdown_index]) {
            shutdown_index++;
            if (shutdown_index == 8) {
                shutdown_index = 0;
                qemu_system_shutdown_request();
            }
        } else {
            shutdown_index = 0;
        }
        break;

        /* LGPL'ed VGA BIOS messages */
    case 0x501:
    case 0x502:
        fprintf(stderr, "VGA BIOS panic, line %d\n", val);
        exit(1);
    case 0x500:
    case 0x503:
#ifdef DEBUG_BIOS
        fprintf(stderr, "%c", val);
#endif
        break;
    }
}

extern uint64_t node_cpumask[MAX_NODES];

static void bochs_bios_init(void)
{
    void *fw_cfg;
    uint8_t *smbios_table;
    size_t smbios_len;
    uint64_t *numa_fw_cfg;
    int i, j;

    register_ioport_write(0x400, 1, 2, bochs_bios_write, NULL);
    register_ioport_write(0x401, 1, 2, bochs_bios_write, NULL);
    register_ioport_write(0x402, 1, 1, bochs_bios_write, NULL);
    register_ioport_write(0x403, 1, 1, bochs_bios_write, NULL);
    register_ioport_write(0x8900, 1, 1, bochs_bios_write, NULL);

    register_ioport_write(0x501, 1, 2, bochs_bios_write, NULL);
    register_ioport_write(0x502, 1, 2, bochs_bios_write, NULL);
    register_ioport_write(0x500, 1, 1, bochs_bios_write, NULL);
    register_ioport_write(0x503, 1, 1, bochs_bios_write, NULL);

    fw_cfg = fw_cfg_init(BIOS_CFG_IOPORT, BIOS_CFG_IOPORT + 1, 0, 0);
    fw_cfg_add_i32(fw_cfg, FW_CFG_ID, 1);
    fw_cfg_add_i64(fw_cfg, FW_CFG_RAM_SIZE, (uint64_t)ram_size);
    fw_cfg_add_bytes(fw_cfg, FW_CFG_ACPI_TABLES, (uint8_t *)acpi_tables,
                     acpi_tables_len);

    smbios_table = smbios_get_table(&smbios_len);
    if (smbios_table)
        fw_cfg_add_bytes(fw_cfg, FW_CFG_SMBIOS_ENTRIES,
                         smbios_table, smbios_len);

    /* allocate memory for the NUMA channel: one (64bit) word for the number
     * of nodes, one word for each VCPU->node and one word for each node to
     * hold the amount of memory.
     */
    numa_fw_cfg = qemu_mallocz((1 + smp_cpus + nb_numa_nodes) * 8);
    numa_fw_cfg[0] = cpu_to_le64(nb_numa_nodes);
    for (i = 0; i < smp_cpus; i++) {
        for (j = 0; j < nb_numa_nodes; j++) {
            if (node_cpumask[j] & (1 << i)) {
                numa_fw_cfg[i + 1] = cpu_to_le64(j);
                break;
            }
        }
    }
    for (i = 0; i < nb_numa_nodes; i++) {
        numa_fw_cfg[smp_cpus + 1 + i] = cpu_to_le64(node_mem[i]);
    }
    fw_cfg_add_bytes(fw_cfg, FW_CFG_NUMA, (uint8_t *)numa_fw_cfg,
                     (1 + smp_cpus + nb_numa_nodes) * 8);
}

/* Generate an initial boot sector which sets state and jump to
   a specified vector */
static void generate_bootsect(target_phys_addr_t option_rom,
                              uint32_t gpr[8], uint16_t segs[6], uint16_t ip)
{
    uint8_t rom[512], *p, *reloc;
    uint8_t sum;
    int i;

    memset(rom, 0, sizeof(rom));

    p = rom;
    /* Make sure we have an option rom signature */
    *p++ = 0x55;
    *p++ = 0xaa;

    /* ROM size in sectors*/
    *p++ = 1;

    /* Hook int19 */

    *p++ = 0x50;		/* push ax */
    *p++ = 0x1e;		/* push ds */
    *p++ = 0x31; *p++ = 0xc0;	/* xor ax, ax */
    *p++ = 0x8e; *p++ = 0xd8;	/* mov ax, ds */

    *p++ = 0xc7; *p++ = 0x06;   /* movvw _start,0x64 */
    *p++ = 0x64; *p++ = 0x00;
    reloc = p;
    *p++ = 0x00; *p++ = 0x00;

    *p++ = 0x8c; *p++ = 0x0e;   /* mov cs,0x66 */
    *p++ = 0x66; *p++ = 0x00;

    *p++ = 0x1f;		/* pop ds */
    *p++ = 0x58;		/* pop ax */
    *p++ = 0xcb;		/* lret */
    
    /* Actual code */
    *reloc = (p - rom);

    *p++ = 0xfa;		/* CLI */
    *p++ = 0xfc;		/* CLD */

    for (i = 0; i < 6; i++) {
	if (i == 1)		/* Skip CS */
	    continue;

	*p++ = 0xb8;		/* MOV AX,imm16 */
	*p++ = segs[i];
	*p++ = segs[i] >> 8;
	*p++ = 0x8e;		/* MOV <seg>,AX */
	*p++ = 0xc0 + (i << 3);
    }

    for (i = 0; i < 8; i++) {
	*p++ = 0x66;		/* 32-bit operand size */
	*p++ = 0xb8 + i;	/* MOV <reg>,imm32 */
	*p++ = gpr[i];
	*p++ = gpr[i] >> 8;
	*p++ = gpr[i] >> 16;
	*p++ = gpr[i] >> 24;
    }

    *p++ = 0xea;		/* JMP FAR */
    *p++ = ip;			/* IP */
    *p++ = ip >> 8;
    *p++ = segs[1];		/* CS */
    *p++ = segs[1] >> 8;

    /* sign rom */
    sum = 0;
    for (i = 0; i < (sizeof(rom) - 1); i++)
        sum += rom[i];
    rom[sizeof(rom) - 1] = -sum;

    cpu_physical_memory_write_rom(option_rom, rom, sizeof(rom));
    option_rom_setup_reset(option_rom, sizeof (rom));
}

static long get_file_size(FILE *f)
{
    long where, size;

    /* XXX: on Unix systems, using fstat() probably makes more sense */

    where = ftell(f);
    fseek(f, 0, SEEK_END);
    size = ftell(f);
    fseek(f, where, SEEK_SET);

    return size;
}

static void load_linux(target_phys_addr_t option_rom,
                       const char *kernel_filename,
		       const char *initrd_filename,
		       const char *kernel_cmdline,
               target_phys_addr_t max_ram_size)
{
    uint16_t protocol;
    uint32_t gpr[8];
    uint16_t seg[6];
    uint16_t real_seg;
    int setup_size, kernel_size, initrd_size = 0, cmdline_size;
    uint32_t initrd_max;
    uint8_t header[1024];
    target_phys_addr_t real_addr, prot_addr, cmdline_addr, initrd_addr = 0;
    FILE *f, *fi;

    /* Align to 16 bytes as a paranoia measure */
    cmdline_size = (strlen(kernel_cmdline)+16) & ~15;

    /* load the kernel header */
    f = fopen(kernel_filename, "rb");
    if (!f || !(kernel_size = get_file_size(f)) ||
	fread(header, 1, 1024, f) != 1024) {
	fprintf(stderr, "qemu: could not load kernel '%s'\n",
		kernel_filename);
	exit(1);
    }

    /* kernel protocol version */
#if 0
    fprintf(stderr, "header magic: %#x\n", ldl_p(header+0x202));
#endif
    if (ldl_p(header+0x202) == 0x53726448)
	protocol = lduw_p(header+0x206);
    else
	protocol = 0;

    if (protocol < 0x200 || !(header[0x211] & 0x01)) {
	/* Low kernel */
	real_addr    = 0x90000;
	cmdline_addr = 0x9a000 - cmdline_size;
	prot_addr    = 0x10000;
    } else if (protocol < 0x202) {
	/* High but ancient kernel */
	real_addr    = 0x90000;
	cmdline_addr = 0x9a000 - cmdline_size;
	prot_addr    = 0x100000;
    } else {
	/* High and recent kernel */
	real_addr    = 0x10000;
	cmdline_addr = 0x20000;
	prot_addr    = 0x100000;
    }

#if 0
    fprintf(stderr,
	    "qemu: real_addr     = 0x" TARGET_FMT_plx "\n"
	    "qemu: cmdline_addr  = 0x" TARGET_FMT_plx "\n"
	    "qemu: prot_addr     = 0x" TARGET_FMT_plx "\n",
	    real_addr,
	    cmdline_addr,
	    prot_addr);
#endif

    /* highest address for loading the initrd */
    if (protocol >= 0x203)
	initrd_max = ldl_p(header+0x22c);
    else
	initrd_max = 0x37ffffff;

    if (initrd_max >= max_ram_size-ACPI_DATA_SIZE)
    	initrd_max = max_ram_size-ACPI_DATA_SIZE-1;

    /* kernel command line */
    pstrcpy_targphys(cmdline_addr, 4096, kernel_cmdline);

    if (protocol >= 0x202) {
	stl_p(header+0x228, cmdline_addr);
    } else {
	stw_p(header+0x20, 0xA33F);
	stw_p(header+0x22, cmdline_addr-real_addr);
    }

    /* loader type */
    /* High nybble = B reserved for Qemu; low nybble is revision number.
       If this code is substantially changed, you may want to consider
       incrementing the revision. */
    if (protocol >= 0x200)
	header[0x210] = 0xB0;

    /* heap */
    if (protocol >= 0x201) {
	header[0x211] |= 0x80;	/* CAN_USE_HEAP */
	stw_p(header+0x224, cmdline_addr-real_addr-0x200);
    }

    /* load initrd */
    if (initrd_filename) {
	if (protocol < 0x200) {
	    fprintf(stderr, "qemu: linux kernel too old to load a ram disk\n");
	    exit(1);
	}

	fi = fopen(initrd_filename, "rb");
	if (!fi) {
	    fprintf(stderr, "qemu: could not load initial ram disk '%s'\n",
		    initrd_filename);
	    exit(1);
	}

	initrd_size = get_file_size(fi);
	initrd_addr = (initrd_max-initrd_size) & ~4095;

	if (!fread_targphys_ok(initrd_addr, initrd_size, fi)) {
	    fprintf(stderr, "qemu: read error on initial ram disk '%s'\n",
		    initrd_filename);
	    exit(1);
	}
	fclose(fi);

	stl_p(header+0x218, initrd_addr);
	stl_p(header+0x21c, initrd_size);
    }

    /* store the finalized header and load the rest of the kernel */
    cpu_physical_memory_write(real_addr, header, 1024);

    setup_size = header[0x1f1];
    if (setup_size == 0)
	setup_size = 4;

    setup_size = (setup_size+1)*512;
    kernel_size -= setup_size;	/* Size of protected-mode code */

    if (!fread_targphys_ok(real_addr+1024, setup_size-1024, f) ||
	!fread_targphys_ok(prot_addr, kernel_size, f)) {
	fprintf(stderr, "qemu: read error on kernel '%s'\n",
		kernel_filename);
	exit(1);
    }
    fclose(f);

    /* generate bootsector to set up the initial register state */
    real_seg = real_addr >> 4;
    seg[0] = seg[2] = seg[3] = seg[4] = seg[4] = real_seg;
    seg[1] = real_seg+0x20;	/* CS */
    memset(gpr, 0, sizeof gpr);
    gpr[4] = cmdline_addr-real_addr-16;	/* SP (-16 is paranoia) */

    option_rom_setup_reset(real_addr, setup_size);
    option_rom_setup_reset(prot_addr, kernel_size);
    option_rom_setup_reset(cmdline_addr, cmdline_size);
    if (initrd_filename)
        option_rom_setup_reset(initrd_addr, initrd_size);

    generate_bootsect(option_rom, gpr, seg, 0);
}

static void main_cpu_reset(void *opaque)
{
    CPUState *env = opaque;
    cpu_reset(env);
}

static const int ide_iobase[2] = { 0x1f0, 0x170 };
static const int ide_iobase2[2] = { 0x3f6, 0x376 };
static const int ide_irq[2] = { 14, 15 };

#define NE2000_NB_MAX 6

static int ne2000_io[NE2000_NB_MAX] = { 0x300, 0x320, 0x340, 0x360, 0x280, 0x380 };
static int ne2000_irq[NE2000_NB_MAX] = { 9, 10, 11, 3, 4, 5 };

static int serial_io[MAX_SERIAL_PORTS] = { 0x3f8, 0x2f8, 0x3e8, 0x2e8 };
static int serial_irq[MAX_SERIAL_PORTS] = { 4, 3, 4, 3 };

static int parallel_io[MAX_PARALLEL_PORTS] = { 0x378, 0x278, 0x3bc };
static int parallel_irq[MAX_PARALLEL_PORTS] = { 7, 7, 7 };

#ifdef HAS_AUDIO
static void audio_init (PCIBus *pci_bus, qemu_irq *pic)
{
    struct soundhw *c;

    for (c = soundhw; c->name; ++c) {
        if (c->enabled) {
            if (c->isa) {
                c->init.init_isa(pic);
            } else {
                if (pci_bus) {
                    c->init.init_pci(pci_bus);
                }
            }
        }
    }
}
#endif

static void pc_init_ne2k_isa(NICInfo *nd, qemu_irq *pic)
{
    static int nb_ne2k = 0;

    if (nb_ne2k == NE2000_NB_MAX)
        return;
    isa_ne2000_init(ne2000_io[nb_ne2k], pic[ne2000_irq[nb_ne2k]], nd);
    nb_ne2k++;
}

static int load_option_rom(const char *oprom, target_phys_addr_t start,
                           target_phys_addr_t end)
{
        int size;
        char *filename;

        filename = qemu_find_file(QEMU_FILE_TYPE_BIOS, oprom);
        if (filename) {
            size = get_image_size(filename);
            if (size > 0 && start + size > end) {
                fprintf(stderr, "Not enough space to load option rom '%s'\n",
                        oprom);
                exit(1);
            }
            size = load_image_targphys(filename, start, end - start);
            qemu_free(filename);
        } else {
            size = -1;
        }
        if (size < 0) {
            fprintf(stderr, "Could not load option rom '%s'\n", oprom);
            exit(1);
        }
        /* Round up optiom rom size to the next 2k boundary */
        size = (size + 2047) & ~2047;
        option_rom_setup_reset(start, size);
        return size;
}

int cpu_is_bsp(CPUState *env)
{
	return env->cpuid_apic_id == 0;
}

CPUState *pc_new_cpu(int cpu, const char *cpu_model, int pci_enabled)
{
        CPUState *env = cpu_init(cpu_model);
        if (!env) {
            fprintf(stderr, "Unable to find x86 CPU definition\n");
            exit(1);
        }
        if (cpu != 0)
            env->halted = 1;
        if ((env->cpuid_features & CPUID_APIC) || smp_cpus > 1) {
            env->cpuid_apic_id = env->cpu_index;
            apic_init(env);
        }
        qemu_register_reset(main_cpu_reset, 0, env);

    /* kvm needs this to run after the apic is initialized. Otherwise,
     * it can access invalid state and crash.
     */
    qemu_init_vcpu(env);
	return env;
}

/* PC hardware initialisation */
static void pc_init1(ram_addr_t ram_size,
                     const char *boot_device,
                     const char *kernel_filename, const char *kernel_cmdline,
                     const char *initrd_filename,
                     int pci_enabled, const char *cpu_model)
{
    char *filename;
    int ret, linux_boot, i;
    ram_addr_t ram_addr, bios_offset, option_rom_offset;
    ram_addr_t below_4g_mem_size, above_4g_mem_size = 0;
    int bios_size, isa_bios_size, oprom_area_size;
    int pci_option_rom_offset = 0;
    PCIBus *pci_bus;
    int piix3_devfn = -1;
    CPUState *env;
    qemu_irq *cpu_irq;
    qemu_irq *i8259;
    int index;
    BlockDriverState *hd[MAX_IDE_BUS * MAX_IDE_DEVS];
    BlockDriverState *fd[MAX_FD];
    int using_vga = cirrus_vga_enabled || std_vga_enabled || vmsvga_enabled;

    if (ram_size >= 0xe0000000 ) {
        above_4g_mem_size = ram_size - 0xe0000000;
        below_4g_mem_size = 0xe0000000;
    } else {
        below_4g_mem_size = ram_size;
    }

    linux_boot = (kernel_filename != NULL);

    /* init CPUs */
    if (cpu_model == NULL) {
#ifdef TARGET_X86_64
        cpu_model = "qemu64";
#else
        cpu_model = "qemu32";
#endif
    }
    
    for(i = 0; i < smp_cpus; i++) {
	env = pc_new_cpu(i, cpu_model, pci_enabled);
    }

    vmport_init();

    /* allocate RAM */
    ram_addr = qemu_ram_alloc(below_4g_mem_size);
    cpu_register_physical_memory(0, 0xa0000, ram_addr);
    cpu_register_physical_memory(0x100000,
                 below_4g_mem_size - 0x100000,
                 ram_addr + 0x100000);

    /* above 4giga memory allocation */
    if (above_4g_mem_size > 0) {
#if TARGET_PHYS_ADDR_BITS == 32
        hw_error("To much RAM for 32-bit physical address");
#else
        ram_addr = qemu_ram_alloc(above_4g_mem_size);
        cpu_register_physical_memory(0x100000000ULL,
                                     above_4g_mem_size,
                                     ram_addr);
#endif
    }


    /* BIOS load */
    if (bios_name == NULL)
        bios_name = BIOS_FILENAME;
    filename = qemu_find_file(QEMU_FILE_TYPE_BIOS, bios_name);
    if (filename) {
        bios_size = get_image_size(filename);
    } else {
        bios_size = -1;
    }
    if (bios_size <= 0 ||
        (bios_size % 65536) != 0) {
        goto bios_error;
    }
    bios_offset = qemu_ram_alloc(bios_size);
    ret = load_image(filename, qemu_get_ram_ptr(bios_offset));
    if (ret != bios_size) {
    bios_error:
        fprintf(stderr, "qemu: could not load PC BIOS '%s'\n", bios_name);
        exit(1);
    }
    if (filename) {
        qemu_free(filename);
    }
    /* map the last 128KB of the BIOS in ISA space */
    isa_bios_size = bios_size;
    if (isa_bios_size > (128 * 1024))
        isa_bios_size = 128 * 1024;
    cpu_register_physical_memory(0xd0000, (192 * 1024) - isa_bios_size,
                                 IO_MEM_UNASSIGNED);
    /* kvm tpr optimization needs the bios accessible for write, at least to qemu itself */
    cpu_register_physical_memory(0x100000 - isa_bios_size,
                                 isa_bios_size,
                                 (bios_offset + bios_size - isa_bios_size) /* | IO_MEM_ROM */);

    if (extboot_drive != -1) {
        option_rom[nb_option_roms++] = qemu_strdup(EXTBOOT_FILENAME);
    }

    option_rom_offset = qemu_ram_alloc(0x20000);
    oprom_area_size = 0;
    cpu_register_physical_memory(0xc0000, 0x20000, option_rom_offset);

    if (using_vga) {
        const char *vgabios_filename;
        /* VGA BIOS load */
        if (cirrus_vga_enabled) {
            vgabios_filename = VGABIOS_CIRRUS_FILENAME;
        } else {
            vgabios_filename = VGABIOS_FILENAME;
        }
        oprom_area_size = load_option_rom(vgabios_filename, 0xc0000, 0xe0000);
        pci_option_rom_offset = oprom_area_size;
    }
    /* Although video roms can grow larger than 0x8000, the area between
     * 0xc0000 - 0xc8000 is reserved for them. It means we won't be looking
     * for any other kind of option rom inside this area */
    if (oprom_area_size < 0x8000)
        oprom_area_size = 0x8000;

    if (linux_boot) {
        load_linux(0xc0000 + oprom_area_size,
                   kernel_filename, initrd_filename, kernel_cmdline, below_4g_mem_size);
        oprom_area_size += 2048;
    }

    for (i = 0; i < nb_option_roms; i++) {
        oprom_area_size += load_option_rom(option_rom[i], 0xc0000 + oprom_area_size,
                                           0xe0000);
    }

    for (i = 0; i < nb_nics; i++) {
        char nic_oprom[1024];
        const char *model = nd_table[i].model;

        if (!nd_table[i].bootable)
            continue;

        if (model == NULL)
            model = "rtl8139";
        snprintf(nic_oprom, sizeof(nic_oprom), "pxe-%s.bin", model);

        oprom_area_size += load_option_rom(nic_oprom, 0xc0000 + oprom_area_size,
                                           0xe0000);
    }

    /* map all the bios at the top of memory */
    cpu_register_physical_memory((uint32_t)(-bios_size),
                                 bios_size, bios_offset | IO_MEM_ROM);

    bochs_bios_init();

    cpu_irq = qemu_allocate_irqs(pic_irq_request, NULL, 1);
#ifdef KVM_CAP_IRQCHIP
    if (kvm_enabled() && qemu_kvm_irqchip_in_kernel()) {
        i8259 = kvm_i8259_init(cpu_irq[0]);
    } else
#endif
        i8259 = i8259_init(cpu_irq[0]);
    ferr_irq = i8259[13];

    if (pci_enabled) {
        pci_bus = i440fx_init(&i440fx_state, i8259);
        piix3_devfn = piix3_init(pci_bus, -1);
    } else {
        pci_bus = NULL;
    }

    /* init basic PC hardware */
    register_ioport_write(0x80, 1, 1, ioport80_write, NULL);

    register_ioport_write(0xf0, 1, 1, ioportF0_write, NULL);

    if (cirrus_vga_enabled) {
        if (pci_enabled) {
            pci_cirrus_vga_init(pci_bus);
        } else {
            isa_cirrus_vga_init();
        }
    } else if (vmsvga_enabled) {
        if (pci_enabled)
            pci_vmsvga_init(pci_bus);
        else
            fprintf(stderr, "%s: vmware_vga: no PCI bus\n", __FUNCTION__);
    } else if (std_vga_enabled) {
        if (pci_enabled) {
            pci_vga_init(pci_bus, 0, 0);
        } else {
            isa_vga_init();
        }
    }

    rtc_state = rtc_init(0x70, i8259[8], 2000);

    qemu_register_boot_set(pc_boot_set, rtc_state);

    register_ioport_read(0x92, 1, 1, ioport92_read, NULL);
    register_ioport_write(0x92, 1, 1, ioport92_write, NULL);

    if (pci_enabled) {
        ioapic = ioapic_init();
    }
#ifdef USE_KVM_PIT
    if (kvm_enabled() && qemu_kvm_pit_in_kernel())
	pit = kvm_pit_init(0x40, i8259[0]);
    else
#endif
	pit = pit_init(0x40, i8259[0]);
    pcspk_init(pit);
    if (!no_hpet) {
        hpet_init(i8259);
    }
    if (pci_enabled) {
        pic_set_alt_irq_func(isa_pic, ioapic_set_irq, ioapic);
    }

    for(i = 0; i < MAX_SERIAL_PORTS; i++) {
        if (serial_hds[i]) {
            serial_init(serial_io[i], i8259[serial_irq[i]], 115200,
                        serial_hds[i]);
        }
    }

    for(i = 0; i < MAX_PARALLEL_PORTS; i++) {
        if (parallel_hds[i]) {
            parallel_init(parallel_io[i], i8259[parallel_irq[i]],
                          parallel_hds[i]);
        }
    }

    watchdog_pc_init(pci_bus);

    for(i = 0; i < nb_nics; i++) {
        NICInfo *nd = &nd_table[i];

        if (!pci_enabled || (nd->model && strcmp(nd->model, "ne2k_isa") == 0))
            pc_init_ne2k_isa(nd, i8259);
        else
<<<<<<< HEAD
            pci_nic_init(pci_bus, nd, -1, "rtl8139");
=======
            pci_nic_init(nd, "ne2k_pci", NULL);
>>>>>>> 5607c388
    }

    piix4_acpi_system_hot_add_init(cpu_model);

    if (drive_get_max_bus(IF_IDE) >= MAX_IDE_BUS) {
        fprintf(stderr, "qemu: too many IDE bus\n");
        exit(1);
    }

    for(i = 0; i < MAX_IDE_BUS * MAX_IDE_DEVS; i++) {
        index = drive_get_index(IF_IDE, i / MAX_IDE_DEVS, i % MAX_IDE_DEVS);
	if (index != -1)
	    hd[i] = drives_table[index].bdrv;
	else
	    hd[i] = NULL;
    }

    if (pci_enabled) {
        pci_piix3_ide_init(pci_bus, hd, piix3_devfn + 1, i8259);
    } else {
        for(i = 0; i < MAX_IDE_BUS; i++) {
            isa_ide_init(ide_iobase[i], ide_iobase2[i], i8259[ide_irq[i]],
	                 hd[MAX_IDE_DEVS * i], hd[MAX_IDE_DEVS * i + 1]);
        }
    }

    i8042_init(i8259[1], i8259[12], 0x60);
    DMA_init(0);
#ifdef HAS_AUDIO
    audio_init(pci_enabled ? pci_bus : NULL, i8259);
#endif

    for(i = 0; i < MAX_FD; i++) {
        index = drive_get_index(IF_FLOPPY, 0, i);
	if (index != -1)
	    fd[i] = drives_table[index].bdrv;
	else
	    fd[i] = NULL;
    }
    floppy_controller = fdctrl_init(i8259[6], 2, 0, 0x3f0, fd);

    cmos_init(below_4g_mem_size, above_4g_mem_size, boot_device, hd);

    if (pci_enabled && usb_enabled) {
        usb_uhci_piix3_init(pci_bus, piix3_devfn + 2);
    }

    if (pci_enabled && acpi_enabled) {
        uint8_t *eeprom_buf = qemu_mallocz(8 * 256); /* XXX: make this persistent */
        i2c_bus *smbus;

        /* TODO: Populate SPD eeprom data.  */
        smbus = piix4_pm_init(pci_bus, piix3_devfn + 3, 0xb100, i8259[9]);
        for (i = 0; i < 8; i++) {
            DeviceState *eeprom;
            eeprom = qdev_create((BusState *)smbus, "smbus-eeprom");
            qdev_set_prop_int(eeprom, "address", 0x50 + i);
            qdev_set_prop_ptr(eeprom, "data", eeprom_buf + (i * 256));
            qdev_init(eeprom);
        }
    }

    if (i440fx_state) {
        i440fx_init_memory_mappings(i440fx_state);
    }

    if (pci_enabled) {
	int max_bus;
        int bus;

        max_bus = drive_get_max_bus(IF_SCSI);
	for (bus = 0; bus <= max_bus; bus++) {
            pci_create_simple(pci_bus, -1, "lsi53c895a");
        }
    }

    /* Add virtio block devices */
    if (pci_enabled) {
        int index;
        int unit_id = 0;

        while ((index = drive_get_index(IF_VIRTIO, 0, unit_id)) != -1) {
            pci_create_simple(pci_bus, -1, "virtio-blk-pci");
            unit_id++;
        }
    }

    if (extboot_drive != -1) {
	DriveInfo *info = &drives_table[extboot_drive];
	int cyls, heads, secs;

	if (info->type != IF_IDE && info->type != IF_VIRTIO) {
	    bdrv_guess_geometry(info->bdrv, &cyls, &heads, &secs);
	    bdrv_set_geometry_hint(info->bdrv, cyls, heads, secs);
	}

	extboot_init(info->bdrv, 1);
    }

    /* Add virtio balloon device */
    if (pci_enabled && !no_virtio_balloon) {
        pci_create_simple(pci_bus, -1, "virtio-balloon-pci");
    }

    /* Add virtio console devices */
    if (pci_enabled) {
        for(i = 0; i < MAX_VIRTIO_CONSOLES; i++) {
            if (virtcon_hds[i]) {
                pci_create_simple(pci_bus, -1, "virtio-console-pci");
            }
        }
    }

#ifdef USE_KVM_DEVICE_ASSIGNMENT
    if (kvm_enabled()) {
        add_assigned_devices(pci_bus, assigned_devices, assigned_devices_index);
        assigned_dev_load_option_roms(pci_option_rom_offset);
    }
#endif /* USE_KVM_DEVICE_ASSIGNMENT */
}

static void pc_init_pci(ram_addr_t ram_size,
                        const char *boot_device,
                        const char *kernel_filename,
                        const char *kernel_cmdline,
                        const char *initrd_filename,
                        const char *cpu_model)
{
    pc_init1(ram_size, boot_device,
             kernel_filename, kernel_cmdline,
             initrd_filename, 1, cpu_model);
}

static void pc_init_isa(ram_addr_t ram_size,
                        const char *boot_device,
                        const char *kernel_filename,
                        const char *kernel_cmdline,
                        const char *initrd_filename,
                        const char *cpu_model)
{
    pc_init1(ram_size, boot_device,
             kernel_filename, kernel_cmdline,
             initrd_filename, 0, cpu_model);
}

/* set CMOS shutdown status register (index 0xF) as S3_resume(0xFE)
   BIOS will read it and start S3 resume at POST Entry */
void cmos_set_s3_resume(void)
{
    if (rtc_state)
        rtc_set_memory(rtc_state, 0xF, 0xFE);
}

static QEMUMachine pc_machine = {
    .name = "pc",
    .desc = "Standard PC",
    .init = pc_init_pci,
    .max_cpus = 255,
    .is_default = 1,
};

static QEMUMachine isapc_machine = {
    .name = "isapc",
    .desc = "ISA-only PC",
    .init = pc_init_isa,
    .max_cpus = 1,
};

static void pc_machine_init(void)
{
    qemu_register_machine(&pc_machine);
    qemu_register_machine(&isapc_machine);
}

machine_init(pc_machine_init);<|MERGE_RESOLUTION|>--- conflicted
+++ resolved
@@ -1105,11 +1105,7 @@
         if (!pci_enabled || (nd->model && strcmp(nd->model, "ne2k_isa") == 0))
             pc_init_ne2k_isa(nd, i8259);
         else
-<<<<<<< HEAD
-            pci_nic_init(pci_bus, nd, -1, "rtl8139");
-=======
-            pci_nic_init(nd, "ne2k_pci", NULL);
->>>>>>> 5607c388
+            pci_nic_init(nd, "rtl8139", NULL);
     }
 
     piix4_acpi_system_hot_add_init(cpu_model);
