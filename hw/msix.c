/*
 * MSI-X device support
 *
 * This module includes support for MSI-X in pci devices.
 *
 * Author: Michael S. Tsirkin <mst@redhat.com>
 *
 *  Copyright (c) 2009, Red Hat Inc, Michael S. Tsirkin (mst@redhat.com)
 *
 * This work is licensed under the terms of the GNU GPL, version 2.  See
 * the COPYING file in the top-level directory.
 */

#include "hw.h"
#include "msix.h"
#include "pci.h"
#define QEMU_KVM_NO_CPU
#include "qemu-kvm.h"

/* Declaration from linux/pci_regs.h */
#define  PCI_CAP_ID_MSIX 0x11 /* MSI-X */
#define  PCI_MSIX_FLAGS 2     /* Table at lower 11 bits */
#define  PCI_MSIX_FLAGS_QSIZE	0x7FF
#define  PCI_MSIX_FLAGS_ENABLE	(1 << 15)
#define  PCI_MSIX_FLAGS_BIRMASK	(7 << 0)

/* MSI-X capability structure */
#define MSIX_TABLE_OFFSET 4
#define MSIX_PBA_OFFSET 8
#define MSIX_CAP_LENGTH 12

/* MSI enable bit is in byte 1 in FLAGS register */
#define MSIX_ENABLE_OFFSET (PCI_MSIX_FLAGS + 1)
#define MSIX_ENABLE_MASK (PCI_MSIX_FLAGS_ENABLE >> 8)

/* MSI-X table format */
#define MSIX_MSG_ADDR 0
#define MSIX_MSG_UPPER_ADDR 4
#define MSIX_MSG_DATA 8
#define MSIX_VECTOR_CTRL 12
#define MSIX_ENTRY_SIZE 16
#define MSIX_VECTOR_MASK 0x1

/* How much space does an MSIX table need. */
/* The spec requires giving the table structure
 * a 4K aligned region all by itself. */
#define MSIX_PAGE_SIZE 0x1000
/* Reserve second half of the page for pending bits */
#define MSIX_PAGE_PENDING (MSIX_PAGE_SIZE / 2)
#define MSIX_MAX_ENTRIES 32


#ifdef MSIX_DEBUG
#define DEBUG(fmt, ...)                                       \
    do {                                                      \
      fprintf(stderr, "%s: " fmt, __func__ , __VA_ARGS__);    \
    } while (0)
#else
#define DEBUG(fmt, ...) do { } while(0)
#endif

/* Flag for interrupt controller to declare MSI-X support */
int msix_supported;

#ifdef CONFIG_KVM
/* KVM specific MSIX helpers */
static void kvm_msix_free(PCIDevice *dev)
{
    int vector, changed = 0;
    for (vector = 0; vector < dev->msix_entries_nr; ++vector) {
        if (dev->msix_entry_used[vector]) {
            kvm_del_routing_entry(kvm_context, &dev->msix_irq_entries[vector]);
            changed = 1;
        }
    }
    if (changed) {
        kvm_commit_irq_routes(kvm_context);
    }
}

static void kvm_msix_routing_entry(PCIDevice *dev, unsigned vector,
                                   struct kvm_irq_routing_entry *entry)
{
    uint8_t *table_entry = dev->msix_table_page + vector * MSIX_ENTRY_SIZE;
    entry->type = KVM_IRQ_ROUTING_MSI;
    entry->flags = 0;
    entry->u.msi.address_lo = pci_get_long(table_entry + MSIX_MSG_ADDR);
    entry->u.msi.address_hi = pci_get_long(table_entry + MSIX_MSG_UPPER_ADDR);
    entry->u.msi.data = pci_get_long(table_entry + MSIX_MSG_DATA);
}

static void kvm_msix_update(PCIDevice *dev, int vector,
                            int was_masked, int is_masked)
{
    struct kvm_irq_routing_entry e = {}, *entry;
    int mask_cleared = was_masked && !is_masked;
    /* It is only legal to change an entry when it is masked. Therefore, it is
     * enough to update the routing in kernel when mask is being cleared. */
    if (!mask_cleared) {
        return;
    }
    if (!dev->msix_entry_used[vector]) {
        return;
    }
    entry = dev->msix_irq_entries + vector;
    e.gsi = entry->gsi;
    kvm_msix_routing_entry(dev, vector, &e);
    if (memcmp(&entry->u.msi, &e.u.msi, sizeof entry->u.msi)) {
        int r;
        r = kvm_update_routing_entry(kvm_context, entry, &e);
        if (r) {
            fprintf(stderr, "%s: kvm_update_routing_entry failed: %s\n", __func__,
		    strerror(-r));
            exit(1);
        }
        memcpy(&entry->u.msi, &e.u.msi, sizeof entry->u.msi);
        r = kvm_commit_irq_routes(kvm_context);
        if (r) {
            fprintf(stderr, "%s: kvm_commit_irq_routes failed: %s\n", __func__,
		    strerror(-r));
            exit(1);
        }
    }
}

static int kvm_msix_add(PCIDevice *dev, unsigned vector)
{
    struct kvm_irq_routing_entry *entry = dev->msix_irq_entries + vector;
    int r;

    if (!kvm_has_gsi_routing(kvm_context)) {
        fprintf(stderr, "Warning: no MSI-X support found. "
                "At least kernel 2.6.30 is required for MSI-X support.\n"
               );
        return -EOPNOTSUPP;
    }

    r = kvm_get_irq_route_gsi(kvm_context);
    if (r < 0) {
        fprintf(stderr, "%s: kvm_get_irq_route_gsi failed: %s\n", __func__, strerror(-r));
        return r;
    }
    entry->gsi = r;
    kvm_msix_routing_entry(dev, vector, entry);
    r = kvm_add_routing_entry(kvm_context, entry);
    if (r < 0) {
        fprintf(stderr, "%s: kvm_add_routing_entry failed: %s\n", __func__, strerror(-r));
        return r;
    }

    r = kvm_commit_irq_routes(kvm_context);
    if (r < 0) {
        fprintf(stderr, "%s: kvm_commit_irq_routes failed: %s\n", __func__, strerror(-r));
        return r;
    }
    return 0;
}

static void kvm_msix_del(PCIDevice *dev, unsigned vector)
{
    if (dev->msix_entry_used[vector]) {
        return;
    }
    kvm_del_routing_entry(kvm_context, &dev->msix_irq_entries[vector]);
    kvm_commit_irq_routes(kvm_context);
}
#else

static void kvm_msix_free(PCIDevice *dev) {}
static void kvm_msix_update(PCIDevice *dev, int vector,
                            int was_masked, int is_masked) {}
static int kvm_msix_add(PCIDevice *dev, unsigned vector) { return -1; }
static void kvm_msix_del(PCIDevice *dev, unsigned vector) {}
#endif

/* Add MSI-X capability to the config space for the device. */
/* Given a bar and its size, add MSI-X table on top of it
 * and fill MSI-X capability in the config space.
 * Original bar size must be a power of 2 or 0.
 * New bar size is returned. */
static int msix_add_config(struct PCIDevice *pdev, unsigned short nentries,
                           unsigned bar_nr, unsigned bar_size)
{
    int config_offset;
    uint8_t *config;
    uint32_t new_size;

    if (nentries < 1 || nentries > PCI_MSIX_FLAGS_QSIZE + 1)
        return -EINVAL;
    if (bar_size > 0x80000000)
        return -ENOSPC;

    /* Add space for MSI-X structures */
    if (!bar_size) {
        new_size = MSIX_PAGE_SIZE;
    } else if (bar_size < MSIX_PAGE_SIZE) {
        bar_size = MSIX_PAGE_SIZE;
        new_size = MSIX_PAGE_SIZE * 2;
    } else {
        new_size = bar_size * 2;
    }

    pdev->msix_bar_size = new_size;
    config_offset = pci_add_capability(pdev, PCI_CAP_ID_MSIX, MSIX_CAP_LENGTH);
    if (config_offset < 0)
        return config_offset;
    config = pdev->config + config_offset;

    pci_set_word(config + PCI_MSIX_FLAGS, nentries - 1);
    /* Table on top of BAR */
    pci_set_long(config + MSIX_TABLE_OFFSET, bar_size | bar_nr);
    /* Pending bits on top of that */
    pci_set_long(config + MSIX_PBA_OFFSET, (bar_size + MSIX_PAGE_PENDING) |
                 bar_nr);
    pdev->msix_cap = config_offset;
    /* Make flags bit writeable. */
    pdev->wmask[config_offset + MSIX_ENABLE_OFFSET] |= MSIX_ENABLE_MASK;
    return 0;
}

static void msix_free_irq_entries(PCIDevice *dev)
{
    int vector;
    if (kvm_enabled() && kvm_irqchip_in_kernel()) {
        kvm_msix_free(dev);
    }

    for (vector = 0; vector < dev->msix_entries_nr; ++vector)
        dev->msix_entry_used[vector] = 0;
}

/* Handle MSI-X capability config write. */
void msix_write_config(PCIDevice *dev, uint32_t addr,
                       uint32_t val, int len)
{
    unsigned enable_pos = dev->msix_cap + MSIX_ENABLE_OFFSET;
    if (addr + len <= enable_pos || addr > enable_pos)
        return;

    if (msix_enabled(dev))
        qemu_set_irq(dev->irq[0], 0);
}

static uint32_t msix_mmio_readl(void *opaque, target_phys_addr_t addr)
{
    PCIDevice *dev = opaque;
    unsigned int offset = addr & (MSIX_PAGE_SIZE - 1) & ~0x3;
    void *page = dev->msix_table_page;

    return pci_get_long(page + offset);
}

static uint32_t msix_mmio_read_unallowed(void *opaque, target_phys_addr_t addr)
{
    fprintf(stderr, "MSI-X: only dword read is allowed!\n");
    return 0;
}

static uint8_t msix_pending_mask(int vector)
{
    return 1 << (vector % 8);
}

static uint8_t *msix_pending_byte(PCIDevice *dev, int vector)
{
    return dev->msix_table_page + MSIX_PAGE_PENDING + vector / 8;
}

static int msix_is_pending(PCIDevice *dev, int vector)
{
    return *msix_pending_byte(dev, vector) & msix_pending_mask(vector);
}

static void msix_set_pending(PCIDevice *dev, int vector)
{
    *msix_pending_byte(dev, vector) |= msix_pending_mask(vector);
}

static void msix_clr_pending(PCIDevice *dev, int vector)
{
    *msix_pending_byte(dev, vector) &= ~msix_pending_mask(vector);
}

static int msix_is_masked(PCIDevice *dev, int vector)
{
    unsigned offset = vector * MSIX_ENTRY_SIZE + MSIX_VECTOR_CTRL;
    return dev->msix_table_page[offset] & MSIX_VECTOR_MASK;
}

static void msix_mmio_writel(void *opaque, target_phys_addr_t addr,
                             uint32_t val)
{
    PCIDevice *dev = opaque;
    unsigned int offset = addr & (MSIX_PAGE_SIZE - 1) & ~0x3;
    int vector = offset / MSIX_ENTRY_SIZE;
<<<<<<< HEAD
    int was_masked = msix_is_masked(dev, vector);
    memcpy(dev->msix_table_page + offset, &val, 4);
    if (kvm_enabled() && kvm_irqchip_in_kernel()) {
        kvm_msix_update(dev, vector, was_masked, msix_is_masked(dev, vector));
    }
=======
    pci_set_long(dev->msix_table_page + offset, val);
>>>>>>> 65e59a08
    if (!msix_is_masked(dev, vector) && msix_is_pending(dev, vector)) {
        msix_clr_pending(dev, vector);
        msix_notify(dev, vector);
    }
}

static void msix_mmio_write_unallowed(void *opaque, target_phys_addr_t addr,
                                      uint32_t val)
{
    fprintf(stderr, "MSI-X: only dword write is allowed!\n");
}

static CPUWriteMemoryFunc * const msix_mmio_write[] = {
    msix_mmio_write_unallowed, msix_mmio_write_unallowed, msix_mmio_writel
};

static CPUReadMemoryFunc * const msix_mmio_read[] = {
    msix_mmio_read_unallowed, msix_mmio_read_unallowed, msix_mmio_readl
};

/* Should be called from device's map method. */
void msix_mmio_map(PCIDevice *d, int region_num,
                   uint32_t addr, uint32_t size, int type)
{
    uint8_t *config = d->config + d->msix_cap;
    uint32_t table = pci_get_long(config + MSIX_TABLE_OFFSET);
    uint32_t offset = table & ~(MSIX_PAGE_SIZE - 1);
    /* TODO: for assigned devices, we'll want to make it possible to map
     * pending bits separately in case they are in a separate bar. */
    int table_bir = table & PCI_MSIX_FLAGS_BIRMASK;

    if (table_bir != region_num)
        return;
    if (size <= offset)
        return;
    cpu_register_physical_memory(addr + offset, size - offset,
                                 d->msix_mmio_index);
}

/* Initialize the MSI-X structures. Note: if MSI-X is supported, BAR size is
 * modified, it should be retrieved with msix_bar_size. */
int msix_init(struct PCIDevice *dev, unsigned short nentries,
              unsigned bar_nr, unsigned bar_size)
{
    int ret;
    /* Nothing to do if MSI is not supported by interrupt controller */
    if (!msix_supported)
        return -ENOTSUP;

    if (nentries > MSIX_MAX_ENTRIES)
        return -EINVAL;

#ifdef KVM_CAP_IRQCHIP
    if (kvm_enabled() && kvm_irqchip_in_kernel()) {
        dev->msix_irq_entries = qemu_malloc(nentries *
                                            sizeof *dev->msix_irq_entries);
    }
#endif
    dev->msix_entry_used = qemu_mallocz(MSIX_MAX_ENTRIES *
                                        sizeof *dev->msix_entry_used);

    dev->msix_table_page = qemu_mallocz(MSIX_PAGE_SIZE);

    dev->msix_mmio_index = cpu_register_io_memory(msix_mmio_read,
                                                  msix_mmio_write, dev);
    if (dev->msix_mmio_index == -1) {
        ret = -EBUSY;
        goto err_index;
    }

    dev->msix_entries_nr = nentries;
    ret = msix_add_config(dev, nentries, bar_nr, bar_size);
    if (ret)
        goto err_config;

    dev->cap_present |= QEMU_PCI_CAP_MSIX;
    return 0;

err_config:
    dev->msix_entries_nr = 0;
    cpu_unregister_io_memory(dev->msix_mmio_index);
err_index:
    qemu_free(dev->msix_table_page);
    dev->msix_table_page = NULL;
    qemu_free(dev->msix_entry_used);
    dev->msix_entry_used = NULL;
    return ret;
}

/* Clean up resources for the device. */
int msix_uninit(PCIDevice *dev)
{
    if (!(dev->cap_present & QEMU_PCI_CAP_MSIX))
        return 0;
    pci_del_capability(dev, PCI_CAP_ID_MSIX, MSIX_CAP_LENGTH);
    dev->msix_cap = 0;
    msix_free_irq_entries(dev);
    dev->msix_entries_nr = 0;
    cpu_unregister_io_memory(dev->msix_mmio_index);
    qemu_free(dev->msix_table_page);
    dev->msix_table_page = NULL;
    qemu_free(dev->msix_entry_used);
    dev->msix_entry_used = NULL;
    qemu_free(dev->msix_irq_entries);
    dev->msix_irq_entries = NULL;
    dev->cap_present &= ~QEMU_PCI_CAP_MSIX;
    return 0;
}

void msix_save(PCIDevice *dev, QEMUFile *f)
{
    unsigned n = dev->msix_entries_nr;

    if (!msix_supported) {
        return;
    }

    if (!(dev->cap_present & QEMU_PCI_CAP_MSIX)) {
        return;
    }
    qemu_put_buffer(f, dev->msix_table_page, n * MSIX_ENTRY_SIZE);
    qemu_put_buffer(f, dev->msix_table_page + MSIX_PAGE_PENDING, (n + 7) / 8);
}

/* Should be called after restoring the config space. */
void msix_load(PCIDevice *dev, QEMUFile *f)
{
    unsigned n = dev->msix_entries_nr;

    if (!msix_supported)
        return;

    if (!(dev->cap_present & QEMU_PCI_CAP_MSIX)) {
        return;
    }

    msix_free_irq_entries(dev);
    qemu_get_buffer(f, dev->msix_table_page, n * MSIX_ENTRY_SIZE);
    qemu_get_buffer(f, dev->msix_table_page + MSIX_PAGE_PENDING, (n + 7) / 8);
}

/* Does device support MSI-X? */
int msix_present(PCIDevice *dev)
{
    return dev->cap_present & QEMU_PCI_CAP_MSIX;
}

/* Is MSI-X enabled? */
int msix_enabled(PCIDevice *dev)
{
    return (dev->cap_present & QEMU_PCI_CAP_MSIX) &&
        (dev->config[dev->msix_cap + MSIX_ENABLE_OFFSET] &
         MSIX_ENABLE_MASK);
}

/* Size of bar where MSI-X table resides, or 0 if MSI-X not supported. */
uint32_t msix_bar_size(PCIDevice *dev)
{
    return (dev->cap_present & QEMU_PCI_CAP_MSIX) ?
        dev->msix_bar_size : 0;
}

/* Send an MSI-X message */
void msix_notify(PCIDevice *dev, unsigned vector)
{
    uint8_t *table_entry = dev->msix_table_page + vector * MSIX_ENTRY_SIZE;
    uint64_t address;
    uint32_t data;

    if (vector >= dev->msix_entries_nr || !dev->msix_entry_used[vector])
        return;
    if (msix_is_masked(dev, vector)) {
        msix_set_pending(dev, vector);
        return;
    }

#ifdef KVM_CAP_IRQCHIP
    if (kvm_enabled() && kvm_irqchip_in_kernel()) {
        kvm_set_irq(dev->msix_irq_entries[vector].gsi, 1, NULL);
        return;
    }
#endif

    address = pci_get_long(table_entry + MSIX_MSG_UPPER_ADDR);
    address = (address << 32) | pci_get_long(table_entry + MSIX_MSG_ADDR);
    data = pci_get_long(table_entry + MSIX_MSG_DATA);
    stl_phys(address, data);
}

void msix_reset(PCIDevice *dev)
{
    if (!(dev->cap_present & QEMU_PCI_CAP_MSIX))
        return;
    msix_free_irq_entries(dev);
    dev->config[dev->msix_cap + MSIX_ENABLE_OFFSET] &= MSIX_ENABLE_MASK;
    memset(dev->msix_table_page, 0, MSIX_PAGE_SIZE);
}

/* PCI spec suggests that devices make it possible for software to configure
 * less vectors than supported by the device, but does not specify a standard
 * mechanism for devices to do so.
 *
 * We support this by asking devices to declare vectors software is going to
 * actually use, and checking this on the notification path. Devices that
 * don't want to follow the spec suggestion can declare all vectors as used. */

/* Mark vector as used. */
int msix_vector_use(PCIDevice *dev, unsigned vector)
{
    int ret;
    if (vector >= dev->msix_entries_nr)
        return -EINVAL;
    if (dev->msix_entry_used[vector]) {
        return 0;
    }
    if (kvm_enabled() && kvm_irqchip_in_kernel()) {
        ret = kvm_msix_add(dev, vector);
        if (ret) {
            return ret;
        }
    }
    ++dev->msix_entry_used[vector];
    return 0;
}

/* Mark vector as unused. */
void msix_vector_unuse(PCIDevice *dev, unsigned vector)
{
    if (vector < dev->msix_entries_nr && dev->msix_entry_used[vector]) {
        --dev->msix_entry_used[vector];
        if (kvm_enabled() && kvm_irqchip_in_kernel()) {
            kvm_msix_del(dev, vector);
        }
    }
}<|MERGE_RESOLUTION|>--- conflicted
+++ resolved
@@ -293,15 +293,11 @@
     PCIDevice *dev = opaque;
     unsigned int offset = addr & (MSIX_PAGE_SIZE - 1) & ~0x3;
     int vector = offset / MSIX_ENTRY_SIZE;
-<<<<<<< HEAD
     int was_masked = msix_is_masked(dev, vector);
-    memcpy(dev->msix_table_page + offset, &val, 4);
+    pci_set_long(dev->msix_table_page + offset, val);
     if (kvm_enabled() && kvm_irqchip_in_kernel()) {
         kvm_msix_update(dev, vector, was_masked, msix_is_masked(dev, vector));
     }
-=======
-    pci_set_long(dev->msix_table_page + offset, val);
->>>>>>> 65e59a08
     if (!msix_is_masked(dev, vector) && msix_is_pending(dev, vector)) {
         msix_clr_pending(dev, vector);
         msix_notify(dev, vector);
