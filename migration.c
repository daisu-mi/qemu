--- conflicted
+++ resolved
@@ -424,11 +424,7 @@
             do {
                 size = read(s->fd, &ack, sizeof(int));
             } while (ack!=KEMARI_END);
-<<<<<<< HEAD
             /* printf("ack=%d\n", ack); */
-=======
-/*             printf("ack=%d\n", ack); */
->>>>>>> 80b3d5ac
         }
         vm_start();
     }
